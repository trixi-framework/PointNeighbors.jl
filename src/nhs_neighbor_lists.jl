@doc raw"""
<<<<<<< HEAD
    PrecomputedNeighborhoodSearch{NDIMS}(search_radius, n_particles;
                                         periodic_box = nothing)
=======
    PrecomputedNeighborhoodSearch{NDIMS}(search_radius, n_points;
                                         periodic_box_min_corner = nothing,
                                         periodic_box_max_corner = nothing)
>>>>>>> a2d9f64a

Neighborhood search with precomputed neighbor lists. A list of all neighbors is computed
for each point during initialization and update.
This neighborhood search maximizes the performance of neighbor loops at the cost of a much
slower [`update!`](@ref).

A [`GridNeighborhoodSearch`](@ref) is used internally to compute the neighbor lists during
initialization and update.

# Arguments
- `NDIMS`:          Number of dimensions.
- `search_radius`:  The uniform search radius.
- `n_points`:    Total number of points.

# Keywords
- `periodic_box = nothing`: In order to use a (rectangular) periodic domain, pass a
                            [`PeriodicBox`](@ref).
"""
struct PrecomputedNeighborhoodSearch{NDIMS, NHS, NL, PB}
    neighborhood_search :: NHS
    neighbor_lists      :: NL
    periodic_box        :: PB

<<<<<<< HEAD
    function PrecomputedNeighborhoodSearch{NDIMS}(search_radius, n_particles;
                                                  periodic_box = nothing) where {NDIMS}
        nhs = GridNeighborhoodSearch{NDIMS}(search_radius, n_particles,
                                            periodic_box = periodic_box)
=======
    function PrecomputedNeighborhoodSearch{NDIMS}(search_radius, n_points;
                                                  periodic_box_min_corner = nothing,
                                                  periodic_box_max_corner = nothing) where {
                                                                                            NDIMS
                                                                                            }
        nhs = GridNeighborhoodSearch{NDIMS}(search_radius, n_points,
                                            periodic_box_min_corner = periodic_box_min_corner,
                                            periodic_box_max_corner = periodic_box_max_corner)
>>>>>>> a2d9f64a

        neighbor_lists = Vector{Vector{Int}}()

        new{NDIMS, typeof(nhs),
            typeof(neighbor_lists),
            typeof(periodic_box)}(nhs, neighbor_lists, periodic_box)
    end
end

@inline function Base.ndims(::PrecomputedNeighborhoodSearch{NDIMS}) where {NDIMS}
    return NDIMS
end

function initialize!(search::PrecomputedNeighborhoodSearch,
                     x::AbstractMatrix, y::AbstractMatrix)
    (; neighborhood_search, neighbor_lists) = search

    # Initialize grid NHS
    initialize!(neighborhood_search, x, y)

    initialize_neighbor_lists!(neighbor_lists, neighborhood_search, x, y)
end

function update!(search::PrecomputedNeighborhoodSearch,
                 x::AbstractMatrix, y::AbstractMatrix;
                 points_moving = (true, true))
    (; neighborhood_search, neighbor_lists) = search

    # Update grid NHS
    update!(neighborhood_search, x, y, points_moving = points_moving)

    # Skip update if both point sets are static
    if any(points_moving)
        initialize_neighbor_lists!(neighbor_lists, neighborhood_search, x, y)
    end
end

function initialize_neighbor_lists!(neighbor_lists, neighborhood_search, x, y)
    # Initialize neighbor lists
    empty!(neighbor_lists)
    resize!(neighbor_lists, size(x, 2))
    for i in eachindex(neighbor_lists)
        neighbor_lists[i] = Int[]
    end

    # Fill neighbor lists
    foreach_point_neighbor(x, y, neighborhood_search) do point, neighbor, _, _
        push!(neighbor_lists[point], neighbor)
    end
end

@inline function foreach_neighbor(f, system_coords, neighbor_system_coords,
                                  neighborhood_search::PrecomputedNeighborhoodSearch,
                                  point; search_radius = nothing)
    (; periodic_box, neighbor_lists) = neighborhood_search
    (; search_radius) = neighborhood_search.neighborhood_search

    point_coords = extract_svector(system_coords, Val(ndims(neighborhood_search)), point)
    for neighbor in neighbor_lists[point]
        neighbor_coords = extract_svector(neighbor_system_coords,
                                          Val(ndims(neighborhood_search)), neighbor)

        pos_diff = point_coords - neighbor_coords
        distance2 = dot(pos_diff, pos_diff)

        pos_diff, distance2 = compute_periodic_distance(pos_diff, distance2, search_radius,
                                                        periodic_box)

        distance = sqrt(distance2)

        # Inline to avoid loss of performance
        # compared to not using `foreach_point_neighbor`.
        @inline f(point, neighbor, pos_diff, distance)
    end
end<|MERGE_RESOLUTION|>--- conflicted
+++ resolved
@@ -1,12 +1,6 @@
 @doc raw"""
-<<<<<<< HEAD
-    PrecomputedNeighborhoodSearch{NDIMS}(search_radius, n_particles;
+    PrecomputedNeighborhoodSearch{NDIMS}(search_radius, n_points;
                                          periodic_box = nothing)
-=======
-    PrecomputedNeighborhoodSearch{NDIMS}(search_radius, n_points;
-                                         periodic_box_min_corner = nothing,
-                                         periodic_box_max_corner = nothing)
->>>>>>> a2d9f64a
 
 Neighborhood search with precomputed neighbor lists. A list of all neighbors is computed
 for each point during initialization and update.
@@ -30,21 +24,10 @@
     neighbor_lists      :: NL
     periodic_box        :: PB
 
-<<<<<<< HEAD
-    function PrecomputedNeighborhoodSearch{NDIMS}(search_radius, n_particles;
+    function PrecomputedNeighborhoodSearch{NDIMS}(search_radius, n_points;
                                                   periodic_box = nothing) where {NDIMS}
-        nhs = GridNeighborhoodSearch{NDIMS}(search_radius, n_particles,
+        nhs = GridNeighborhoodSearch{NDIMS}(search_radius, n_points,
                                             periodic_box = periodic_box)
-=======
-    function PrecomputedNeighborhoodSearch{NDIMS}(search_radius, n_points;
-                                                  periodic_box_min_corner = nothing,
-                                                  periodic_box_max_corner = nothing) where {
-                                                                                            NDIMS
-                                                                                            }
-        nhs = GridNeighborhoodSearch{NDIMS}(search_radius, n_points,
-                                            periodic_box_min_corner = periodic_box_min_corner,
-                                            periodic_box_max_corner = periodic_box_max_corner)
->>>>>>> a2d9f64a
 
         neighbor_lists = Vector{Vector{Int}}()
 
