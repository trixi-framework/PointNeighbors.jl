# Data structure that behaves like a `Vector{Vector}`, but uses a contiguous memory layout.
# Similar to `VectorOfVectors` of ArraysOfArrays.jl, but allows to resize the inner vectors.
struct DynamicVectorOfVectors{T, ARRAY2D, ARRAY1D, L} <: AbstractVector{Array{T, 1}}
    backend::ARRAY2D # Array{T, 2}, where each column represents a vector
    length_::L # Ref{Int32}: Number of vectors
    lengths::ARRAY1D # Array{Int32, 1} storing the lengths of the vectors

    # This constructor is necessary for Adapt.jl to work with this struct.
    # See the comments in gpu.jl for more details.
    function DynamicVectorOfVectors(backend, length_, lengths)
        new{eltype(backend), typeof(backend),
            typeof(lengths), typeof(length_)}(backend, length_, lengths)
    end
end

function DynamicVectorOfVectors{T}(; max_outer_length, max_inner_length,
                                   transpose_backend = false) where {T}
    if transpose_backend
        # Create a row-major array
        backend_ = Array{T, 2}(undef, max_outer_length, max_inner_length)
        # Wrap in a `PermutedDimsArray` to obtain the usual column-major access,
        # even though the underlying memory layout is row-major.
        backend = PermutedDimsArray(backend_, (2, 1))
    else
        backend = Array{T, 2}(undef, max_inner_length, max_outer_length)
    end
    length_ = Ref(zero(Int32))
    lengths = zeros(Int32, max_outer_length)

    return DynamicVectorOfVectors(backend, length_, lengths)
end

@inline Base.size(vov::DynamicVectorOfVectors) = (vov.length_[],)

@inline default_backend(x::DynamicVectorOfVectors) = default_backend(x.backend)

@inline function Base.getindex(vov::DynamicVectorOfVectors, i)
    (; backend, lengths) = vov

    # This is slightly faster than without explicit boundscheck and `@inbounds` below
    @boundscheck checkbounds(vov, i)

    return @inbounds view(backend, 1:lengths[i], i)
end

@inline function Base.push!(vov::DynamicVectorOfVectors, vector::AbstractVector)
    (; backend, length_, lengths) = vov

    # This data structure only supports one-based indexing
    Base.require_one_based_indexing(vector)

    # Activate a new column of `backend`
    j = length_[] += 1
    lengths[j] = length(vector)

    # Fill the new column
    for i in eachindex(vector)
        backend[i, j] = vector[i]
    end

    return vov
end

@inline function Base.push!(vov::DynamicVectorOfVectors, vector::AbstractVector, vectors...)
    push!(vov, vector)
    push!(vov, vectors...)
end

# `push!(vov[i], value)`
@inline function pushat!(vov::DynamicVectorOfVectors, i, value)
    (; backend, lengths) = vov

    # Outer bounds check
    @boundscheck checkbounds(vov, i)

    lengths[i] += 1

    # Inner bounds check
    @boundscheck check_list_bounds(vov, i)

    # Activate new entry in column `i`
    backend[lengths[i], i] = value

    return vov
end

@inline function pushat!(vov::Vector{<:Vector{<:Any}}, i, value)
    push!(vov[i], value)

    return vov
end

@inline function pushat_atomic!(vov::DynamicVectorOfVectors, i, value)
    (; backend, lengths) = vov

    # Outer bounds check
    @boundscheck checkbounds(vov, i)

    # Increment the column length with an atomic add to avoid race conditions.
    # Store the new value since it might be changed immediately afterwards by another
    # thread.
    new_length = @inbounds Atomix.@atomic lengths[i] += 1

    # Inner bounds check
    @boundscheck check_list_bounds(vov, i)

    # We can write here without race conditions, since the atomic add guarantees
    # that `new_length` is different for each thread.
    @inbounds backend[new_length, i] = value

    return vov
end

@inline function check_list_bounds(vov::DynamicVectorOfVectors, i)
    (; backend, lengths) = vov

    if lengths[i] > size(backend, 1)
        Atomix.@atomic lengths[i] -= 1
        error("cell list is full. Use a larger `max_points_per_cell`.")
    end
end

# `deleteat!(vov[i], j)`
@inline function deleteatat!(vov::DynamicVectorOfVectors, i, j)
    (; backend, lengths) = vov

    # Outer bounds check
    @boundscheck checkbounds(vov, i)
    # Inner bounds check
    @boundscheck checkbounds(1:lengths[i], j)

    # Replace value to delete by the last value in this column
    last_value = backend[lengths[i], i]
    @inbounds backend[j, i] = last_value

    # Remove the last value in this column
    @inbounds lengths[i] -= 1

    return vov
end

@inline function deleteatat!(vov::Vector{<:Vector{<:Any}}, i, j)
    deleteat!(vov[i], j)

    return vov
end

@inline function Base.empty!(vov::DynamicVectorOfVectors)
    # Move all pointers to the beginning
    vov.lengths .= zero(Int32)
    vov.length_[] = zero(Int32)

    return vov
end

# `empty!(vov[i])`
@inline function emptyat!(vov::DynamicVectorOfVectors, i)
    # Move length pointer to the beginning
    vov.lengths[i] = zero(Int32)

    return vov
end

@inline function emptyat!(vov::Vector{<:Vector{<:Any}}, i)
    Base.empty!(vov[i])
end

@inline function Base.resize!(vov::DynamicVectorOfVectors, n)
    # Make sure that all newly added vectors are empty
    vov.lengths[(length(vov) + 1):n] .= zero(Int32)
    vov.length_[] = n

    return vov
end

<<<<<<< HEAD
@inline function max_inner_length(cells::DynamicVectorOfVectors, fallback)
=======
# Sort each inner vector
@inline function sorteach!(vov::DynamicVectorOfVectors)
    # TODO remove this check when Metal supports sorting
    if nameof(typeof(default_backend(vov.backend))) == :MetalBackend
        @warn "sorting neighbor lists is not supported on Metal. Skipping sort."
        return vov
    end

    # Note that we cannot just do `sort!(vov[i])` on GPUs because that would call `sort!`
    # from within a GPU kernel, but this function is not GPU-compatible.
    # We might be able to use a sorting function from AcceleratedKernels.jl,
    # but for now the following workaround should be sufficient.

    # Set all unused entries to `typemax` so that they are sorted to the end
    @threaded default_backend(vov.backend) for i in axes(vov.backend, 2)
        for j in (vov.lengths[i] + 1):size(vov.backend, 1)
            @inbounds vov.backend[j, i] = typemax(eltype(vov.backend))
        end
    end

    # Now we can sort full columns.
    # Note that this will forward to highly optimized sorting functions on GPUs.
    # It currently does not work on Metal.
    sort!(vov.backend, dims = 1)

    return vov
end

@inline function sorteach!(vov::Vector{<:Vector{T}}) where {T}
    sort!.(vov)

    return vov
end

function max_inner_length(cells::DynamicVectorOfVectors, fallback)
>>>>>>> d8b0de2e
    return size(cells.backend, 1)
end

# Fallback when backend is a `Vector{Vector{T}}`. Only used for copying the cell list.
@inline function max_inner_length(::Any, fallback)
    return fallback
end

@inline function transposed_backend(::DynamicVectorOfVectors{<:Any, <:PermutedDimsArray})
    return true
end

@inline function transposed_backend(::Any)
    return false
end<|MERGE_RESOLUTION|>--- conflicted
+++ resolved
@@ -173,9 +173,6 @@
     return vov
 end
 
-<<<<<<< HEAD
-@inline function max_inner_length(cells::DynamicVectorOfVectors, fallback)
-=======
 # Sort each inner vector
 @inline function sorteach!(vov::DynamicVectorOfVectors)
     # TODO remove this check when Metal supports sorting
@@ -211,7 +208,6 @@
 end
 
 function max_inner_length(cells::DynamicVectorOfVectors, fallback)
->>>>>>> d8b0de2e
     return size(cells.backend, 1)
 end
 
