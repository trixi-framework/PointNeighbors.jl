--- conflicted
+++ resolved
@@ -13,12 +13,9 @@
 end
 
 """
-<<<<<<< HEAD
-    initialize!(search::AbstractNeighborhoodSearch, x, y; eachindex_y = axes(y, 2))
-=======
     initialize!(search::AbstractNeighborhoodSearch, x, y;
-                parallelization_backend = default_backend(x))
->>>>>>> 0a195696
+                parallelization_backend = default_backend(x),
+                eachindex_y = axes(y, 2))
 
 Initialize a neighborhood search with the two coordinate arrays `x` and `y`.
 
@@ -27,34 +24,25 @@
 `x` and `y` are expected to be matrices, where the `i`-th column contains the coordinates
 of point `i`. Note that `x` and `y` can be identical.
 
-<<<<<<< HEAD
-Optionally, when points in `y` are to be ignored, the keyword argument `eachindex_y` can be
-passed to specify the indices of the points in `y` that are to be used.
-=======
 If the neighborhood search type supports parallelization, the keyword argument
 `parallelization_backend` can be used to specify a parallelization backend.
 See [`@threaded`](@ref) for a list of available backends.
->>>>>>> 0a195696
+
+Optionally, when points in `y` are to be ignored, the keyword argument `eachindex_y` can be
+passed to specify the indices of the points in `y` that are to be used.
 
 See also [`update!`](@ref).
 """
 @inline function initialize!(search::AbstractNeighborhoodSearch, x, y;
-<<<<<<< HEAD
-                             eachindex_y = axes(y, 2), parallelization_backend = y)
-=======
-                             parallelization_backend = default_backend(x))
->>>>>>> 0a195696
+                             parallelization_backend = default_backend(x),
+                             eachindex_y = axes(y, 2))
     return search
 end
 
 """
-<<<<<<< HEAD
-    update!(search::AbstractNeighborhoodSearch, x, y;
-            points_moving = (true, true), eachindex_y = axes(y, 2))
-=======
     update!(search::AbstractNeighborhoodSearch, x, y; points_moving = (true, true),
-            parallelization_backend = default_backend(x))
->>>>>>> 0a195696
+            parallelization_backend = default_backend(x),
+            eachindex_y = axes(y, 2))
 
 Update an already initialized neighborhood search with the two coordinate arrays `x` and `y`.
 
@@ -73,35 +61,19 @@
 The first flag in `points_moving` indicates if points in `x` are moving.
 The second flag indicates if points in `y` are moving.
 
-<<<<<<< HEAD
-Optionally, when points in `y` are to be ignored, the keyword argument `eachindex_y` can be
-passed to specify the indices of the points in `y` that are to be used.
-
-!!! warning "Experimental Feature: Backend Specification"
-    The keyword argument `parallelization_backend` allows users to specify the
-    multithreading backend. This feature is currently considered experimental!
-
-    Possible parallelization backends are:
-    - [`ThreadsDynamicBackend`](@ref) to use `Threads.@threads :dynamic`
-    - [`ThreadsStaticBackend`](@ref) to use `Threads.@threads :static`
-    - [`PolyesterBackend`](@ref) to use `Polyester.@batch`
-    - `KernelAbstractions.Backend` to launch a GPU kernel
-=======
 If the neighborhood search type supports parallelization, the keyword argument
 `parallelization_backend` can be used to specify a parallelization backend.
 See [`@threaded`](@ref) for a list of available backends.
->>>>>>> 0a195696
+
+Optionally, when points in `y` are to be ignored, the keyword argument `eachindex_y` can be
+passed to specify the indices of the points in `y` that are to be used.
 
 See also [`initialize!`](@ref).
 """
 @inline function update!(search::AbstractNeighborhoodSearch, x, y;
-<<<<<<< HEAD
-                         eachindex_y = axes(y, 2), points_moving = (true, true),
-                         parallelization_backend = x)
-=======
                          points_moving = (true, true),
-                         parallelization_backend = default_backend(x))
->>>>>>> 0a195696
+                         parallelization_backend = default_backend(x),
+                         eachindex_y = axes(y, 2))
     return search
 end
 
