@doc raw"""
<<<<<<< HEAD
    TrivialNeighborhoodSearch{NDIMS}(search_radius, eachparticle, periodic_box = nothing)
=======
    TrivialNeighborhoodSearch{NDIMS}(search_radius, eachpoint)
>>>>>>> a2d9f64a

Trivial neighborhood search that simply loops over all points.

# Arguments
- `NDIMS`:          Number of dimensions.
- `search_radius`:  The uniform search radius.
<<<<<<< HEAD
- `eachparticle`:   Iterator for all particle indices. Usually just `1:n_particles`.
=======
- `eachpoint`:   `UnitRange` of all point indices. Usually just `1:n_points`.
>>>>>>> a2d9f64a

# Keywords
- `periodic_box = nothing`: In order to use a (rectangular) periodic domain, pass a
                            [`PeriodicBox`](@ref).
"""
struct TrivialNeighborhoodSearch{NDIMS, ELTYPE, EP, PB} <: AbstractNeighborhoodSearch
    search_radius :: ELTYPE
    eachpoint     :: EP
    periodic_box  :: PB

<<<<<<< HEAD
    function TrivialNeighborhoodSearch{NDIMS}(search_radius, eachparticle;
                                              periodic_box = nothing) where {NDIMS}
=======
    function TrivialNeighborhoodSearch{NDIMS}(search_radius, eachpoint;
                                              periodic_box_min_corner = nothing,
                                              periodic_box_max_corner = nothing) where {
                                                                                        NDIMS
                                                                                        }
        if search_radius < eps() ||
           (periodic_box_min_corner === nothing && periodic_box_max_corner === nothing)

            # No periodicity
            periodic_box = nothing
        elseif periodic_box_min_corner !== nothing && periodic_box_max_corner !== nothing
            periodic_box = PeriodicBox(periodic_box_min_corner, periodic_box_max_corner)
        else
            throw(ArgumentError("`periodic_box_min_corner` and `periodic_box_max_corner` " *
                                "must either be both `nothing` or both an array or tuple"))
        end

>>>>>>> a2d9f64a
        new{NDIMS, typeof(search_radius),
            typeof(eachpoint), typeof(periodic_box)}(search_radius, eachpoint, periodic_box)
    end
end

@inline Base.ndims(::TrivialNeighborhoodSearch{NDIMS}) where {NDIMS} = NDIMS

@inline initialize!(search::TrivialNeighborhoodSearch, x, y) = search

@inline function update!(search::TrivialNeighborhoodSearch, x, y;
                         points_moving = (true, true))
    return search
end

@inline eachneighbor(coords, search::TrivialNeighborhoodSearch) = search.eachpoint

# Create a copy of a neighborhood search but with a different search radius
function copy_neighborhood_search(nhs::TrivialNeighborhoodSearch, search_radius, x, y)
    return nhs
end<|MERGE_RESOLUTION|>--- conflicted
+++ resolved
@@ -1,20 +1,12 @@
 @doc raw"""
-<<<<<<< HEAD
-    TrivialNeighborhoodSearch{NDIMS}(search_radius, eachparticle, periodic_box = nothing)
-=======
-    TrivialNeighborhoodSearch{NDIMS}(search_radius, eachpoint)
->>>>>>> a2d9f64a
+    TrivialNeighborhoodSearch{NDIMS}(search_radius, eachpoint, periodic_box = nothing)
 
 Trivial neighborhood search that simply loops over all points.
 
 # Arguments
 - `NDIMS`:          Number of dimensions.
 - `search_radius`:  The uniform search radius.
-<<<<<<< HEAD
-- `eachparticle`:   Iterator for all particle indices. Usually just `1:n_particles`.
-=======
-- `eachpoint`:   `UnitRange` of all point indices. Usually just `1:n_points`.
->>>>>>> a2d9f64a
+- `eachparticle`:   Iterator for all point indices. Usually just `1:n_points`.
 
 # Keywords
 - `periodic_box = nothing`: In order to use a (rectangular) periodic domain, pass a
@@ -25,28 +17,8 @@
     eachpoint     :: EP
     periodic_box  :: PB
 
-<<<<<<< HEAD
-    function TrivialNeighborhoodSearch{NDIMS}(search_radius, eachparticle;
+    function TrivialNeighborhoodSearch{NDIMS}(search_radius, eachpoint;
                                               periodic_box = nothing) where {NDIMS}
-=======
-    function TrivialNeighborhoodSearch{NDIMS}(search_radius, eachpoint;
-                                              periodic_box_min_corner = nothing,
-                                              periodic_box_max_corner = nothing) where {
-                                                                                        NDIMS
-                                                                                        }
-        if search_radius < eps() ||
-           (periodic_box_min_corner === nothing && periodic_box_max_corner === nothing)
-
-            # No periodicity
-            periodic_box = nothing
-        elseif periodic_box_min_corner !== nothing && periodic_box_max_corner !== nothing
-            periodic_box = PeriodicBox(periodic_box_min_corner, periodic_box_max_corner)
-        else
-            throw(ArgumentError("`periodic_box_min_corner` and `periodic_box_max_corner` " *
-                                "must either be both `nothing` or both an array or tuple"))
-        end
-
->>>>>>> a2d9f64a
         new{NDIMS, typeof(search_radius),
             typeof(eachpoint), typeof(periodic_box)}(search_radius, eachpoint, periodic_box)
     end
