@doc raw"""
    GridNeighborhoodSearch{NDIMS}(; search_radius = 0.0, n_points = 0,
                                  periodic_box = nothing,
                                  cell_list = DictionaryCellList{NDIMS}(),
                                  update_strategy = nothing)

Simple grid-based neighborhood search with uniform search radius.
The domain is divided into a regular grid.
For each (non-empty) grid cell, a list of points in this cell is stored.
Instead of representing a finite domain by an array of cells, a potentially infinite domain
is represented by storing cell lists in a hash table (using Julia's `Dict` data structure),
indexed by the cell index tuple
```math
\left( \left\lfloor \frac{x}{d} \right\rfloor, \left\lfloor \frac{y}{d} \right\rfloor \right) \quad \text{or} \quad
\left( \left\lfloor \frac{x}{d} \right\rfloor, \left\lfloor \frac{y}{d} \right\rfloor, \left\lfloor \frac{z}{d} \right\rfloor \right),
```
where ``x, y, z`` are the space coordinates and ``d`` is the search radius.

To find points within the search radius around a position, only points in the neighboring
cells are considered.

See also (Chalela et al., 2021), (Ihmsen et al. 2011, Section 4.4).

As opposed to (Ihmsen et al. 2011), we do not sort the points in any way,
since not sorting makes our implementation a lot faster (although less parallelizable).

# Arguments
- `NDIMS`: Number of dimensions.

# Keywords
- `search_radius = 0.0`:    The fixed search radius. The default of `0.0` is useful together
                            with [`copy_neighborhood_search`](@ref).
- `n_points = 0`:           Total number of points. The default of `0` is useful together
                            with [`copy_neighborhood_search`](@ref).
- `periodic_box = nothing`: In order to use a (rectangular) periodic domain, pass a
                            [`PeriodicBox`](@ref).
- `cell_list`:              The cell list that maps a cell index to a list of points inside
                            the cell. By default, a [`DictionaryCellList`](@ref) is used.
- `update_strategy = nothing`: Strategy to parallelize `update!`. Available options are:
    - `nothing`: Automatically choose the best available option.
    - [`ParallelUpdate()`](@ref): This is not available for all cell list implementations.
    - [`SemiParallelUpdate()`](@ref): This is available for all cell list implementations
        and is the default when available.
    - [`SerialUpdate()`](@ref)

## References
- M. Chalela, E. Sillero, L. Pereyra, M.A. Garcia, J.B. Cabral, M. Lares, M. Merchán.
  "GriSPy: A Python package for fixed-radius nearest neighbors search".
  In: Astronomy and Computing 34 (2021).
  [doi: 10.1016/j.ascom.2020.100443](https://doi.org/10.1016/j.ascom.2020.100443)
- Markus Ihmsen, Nadir Akinci, Markus Becker, Matthias Teschner.
  "A Parallel SPH Implementation on Multi-Core CPUs".
  In: Computer Graphics Forum 30.1 (2011), pages 99–112.
  [doi: 10.1111/J.1467-8659.2010.01832.X](https://doi.org/10.1111/J.1467-8659.2010.01832.X)
"""
struct GridNeighborhoodSearch{NDIMS, US, CL, ELTYPE, PB, UB} <: AbstractNeighborhoodSearch
    cell_list       :: CL
    search_radius   :: ELTYPE
    periodic_box    :: PB
    n_cells         :: NTuple{NDIMS, Int}    # Required to calculate periodic cell index
    cell_size       :: NTuple{NDIMS, ELTYPE} # Required to calculate cell index
    update_buffer   :: UB                    # Multithreaded buffer for `update!`
    update_strategy :: US
end

function GridNeighborhoodSearch{NDIMS}(; search_radius = 0.0, n_points = 0,
                                       periodic_box = nothing,
                                       cell_list = DictionaryCellList{NDIMS}(),
                                       update_strategy = nothing) where {NDIMS}
    if isnothing(update_strategy)
        # Automatically choose best available update option for this cell list
        update_strategy = first(supported_update_strategies(cell_list))()
    elseif !(typeof(update_strategy) in supported_update_strategies(cell_list))
        throw(ArgumentError("$update_strategy is not a valid update strategy for " *
                            "this cell list. Available options are " *
                            "$(supported_update_strategies(cell_list))"))
    end

    update_buffer = create_update_buffer(update_strategy, cell_list, n_points)

    if search_radius < eps() || isnothing(periodic_box)
        # No periodicity
        n_cells = ntuple(_ -> -1, Val(NDIMS))
        cell_size = ntuple(_ -> search_radius, Val(NDIMS))
    else
        # Round up search radius so that the grid fits exactly into the domain without
        # splitting any cells. This might impact performance slightly, since larger
        # cells mean that more potential neighbors are considered than necessary.
        # Allow small tolerance to avoid inefficient larger cells due to machine
        # rounding errors.
        n_cells = Tuple(floor.(Int, (periodic_box.size .+ 10eps()) / search_radius))
        cell_size = Tuple(periodic_box.size ./ n_cells)

        if any(i -> i < 3, n_cells)
            throw(ArgumentError("the `GridNeighborhoodSearch` needs at least 3 cells " *
                                "in each dimension when used with periodicity. " *
                                "Please use no NHS for very small problems."))
        end
    end

    return GridNeighborhoodSearch(cell_list, search_radius, periodic_box, n_cells,
                                  cell_size, update_buffer, update_strategy)
end

@inline Base.ndims(::GridNeighborhoodSearch{NDIMS}) where {NDIMS} = NDIMS

@inline requires_update(::GridNeighborhoodSearch) = (false, true)

"""
    ParallelUpdate()

Fully parallel initialization and update by using atomic operations to avoid race conditions
when adding points into the same cell.
This is not available for all cell list implementations.

See [`GridNeighborhoodSearch`](@ref) for usage information.
"""
struct ParallelUpdate end

"""
    ParallelIncrementalUpdate()

Like [`ParallelUpdate`](@ref), but only updates the cells that have changed.
This is generally slower than a full reinitialization with [`ParallelUpdate`](@ref),
but is included for benchmarking purposes.
This is not available for all cell list implementations, but is the default when available.

See [`GridNeighborhoodSearch`](@ref) for usage information.
"""
struct ParallelIncrementalUpdate end

"""
    SemiParallelUpdate()

Loop over all cells in parallel to mark cells with points that now belong to a different
cell. Then, move points of affected cells serially to avoid race conditions.
This is available for all cell list implementations and is the default when
[`ParallelUpdate`](@ref) is not available.

See [`GridNeighborhoodSearch`](@ref) for usage information.
"""
struct SemiParallelUpdate end

"""
    SerialUpdate()

Deactivate parallelization in the neighborhood search update.
Parallel neighborhood search update can be one of the largest sources of error variations
between simulations with different thread numbers due to neighbor ordering changes.

See [`GridNeighborhoodSearch`](@ref) for usage information.
"""
struct SerialUpdate end

# No update buffer needed for fully parallel non-incremental update/initialize
@inline function create_update_buffer(::ParallelUpdate, _, _)
    return nothing
end

@inline function create_update_buffer(::ParallelIncrementalUpdate, cell_list, _)
    # Create empty `lengths` vector to read from while writing to `cell_list.cells.lengths`
    n_cells = length(each_cell_index(cell_list))
    return Vector{Int32}(undef, n_cells)
end

@inline function create_update_buffer(::SemiParallelUpdate, cell_list, n_points)
    # Create update buffer and initialize it with empty vectors
    update_buffer = DynamicVectorOfVectors{index_type(cell_list)}(max_outer_length = Threads.nthreads(),
                                                                  max_inner_length = n_points)
    push!(update_buffer, (index_type(cell_list)[] for _ in 1:Threads.nthreads())...)
end

@inline function create_update_buffer(::SerialUpdate, cell_list, n_points)
    # Create update buffer and initialize it with empty vectors.
    # Only one thread is used here, so we only need one element in the buffer.
    update_buffer = DynamicVectorOfVectors{index_type(cell_list)}(max_outer_length = 1,
                                                                  max_inner_length = n_points)
    push!(update_buffer, index_type(cell_list)[])
end

function initialize!(neighborhood_search::GridNeighborhoodSearch,
                     x::AbstractMatrix, y::AbstractMatrix)
    initialize_grid!(neighborhood_search, y)
end

function initialize_grid!(neighborhood_search::GridNeighborhoodSearch, y::AbstractMatrix)
    (; cell_list) = neighborhood_search

    empty!(cell_list)

    if neighborhood_search.search_radius < eps()
        # Cannot initialize with zero search radius.
        # This is used in TrixiParticles when a neighborhood search is not used.
        return neighborhood_search
    end

    for point in axes(y, 2)
        # Get cell index of the point's cell
        point_coords = extract_svector(y, Val(ndims(neighborhood_search)), point)
        cell = cell_coords(point_coords, neighborhood_search)

        # Add point to corresponding cell
        push_cell!(cell_list, cell, point)
    end

    return neighborhood_search
end

# WARNING! Experimental feature:
# By default, determine the parallelization backend from the type of `y`.
# Optionally, pass a `KernelAbstractions.Backend` to run the KernelAbstractions.jl code
# on this backend. This can be useful to run GPU kernels on the CPU by passing
# `parallelization_backend = KernelAbstractions.CPU()`, even though `y isa Array`.
function initialize_grid!(neighborhood_search::GridNeighborhoodSearch{<:Any,
                                                                      ParallelUpdate},
                          y::AbstractMatrix; parallelization_backend = y)
    (; cell_list) = neighborhood_search

    empty!(cell_list)

    if neighborhood_search.search_radius < eps()
        # Cannot initialize with zero search radius.
        # This is used in TrixiParticles when a neighborhood search is not used.
        return neighborhood_search
    end

    @threaded parallelization_backend for point in axes(y, 2)
        # Get cell index of the point's cell
        point_coords = @inbounds extract_svector(y, Val(ndims(neighborhood_search)), point)
        cell = cell_coords(point_coords, neighborhood_search)

        # Add point to corresponding cell
        push_cell_atomic!(cell_list, cell, point)
    end

    return neighborhood_search
end

# WARNING! Experimental feature:
# By default, determine the parallelization backend from the type of `x`.
# Optionally, pass a `KernelAbstractions.Backend` to run the KernelAbstractions.jl code
# on this backend. This can be useful to run GPU kernels on the CPU by passing
# `parallelization_backend = KernelAbstractions.CPU()`, even though `x isa Array`.
function update!(neighborhood_search::GridNeighborhoodSearch,
                 x::AbstractMatrix, y::AbstractMatrix;
                 points_moving = (true, true), parallelization_backend = x)
    # The coordinates of the first set of points are irrelevant for this NHS.
    # Only update when the second set is moving.
    points_moving[2] || return neighborhood_search

    update_grid!(neighborhood_search, y; parallelization_backend)
end

# Update only with neighbor coordinates
function update_grid!(neighborhood_search::GridNeighborhoodSearch{NDIMS},
                      y::AbstractMatrix; parallelization_backend = y) where {NDIMS}
    update_grid!(neighborhood_search, i -> extract_svector(y, Val(NDIMS), i);
                 parallelization_backend)
end

# Serial and semi-parallel update.
# See the warning above. `parallelization_backend = nothing` will use `Polyester.@batch`.
function update_grid!(neighborhood_search::Union{GridNeighborhoodSearch{<:Any,
                                                                        SerialUpdate},
                                                 GridNeighborhoodSearch{<:Any,
                                                                        SemiParallelUpdate}},
                      coords_fun::Function; parallelization_backend = nothing)
    (; cell_list, update_buffer) = neighborhood_search

    # Empty each thread's list
    @threaded parallelization_backend for i in eachindex(update_buffer)
        emptyat!(update_buffer, i)
    end

    # Find all cells containing points that now belong to another cell.
    # This loop is threaded for `update_strategy == SemiParallelUpdate()`.
    mark_changed_cells!(neighborhood_search, coords_fun, parallelization_backend)

    # Iterate over all marked cells and move the points into their new cells.
    # This is always a serial loop (hence "semi-parallel").
    for j in eachindex(update_buffer)
        for cell_index in update_buffer[j]
            points = cell_list[cell_index]

            # Find all points whose coordinates do not match this cell.
            #
            # WARNING!!!
            # The `DynamicVectorOfVectors` requires this loop to be **in descending order**.
            # `deleteat_cell!(..., i)` will change the order of points that come after `i`.
            for i in reverse(eachindex(points))
                point = points[i]
                cell_coords_ = cell_coords(coords_fun(point), neighborhood_search)

                if !is_correct_cell(cell_list, cell_coords_, cell_index)
                    new_cell_coords = cell_coords(coords_fun(point), neighborhood_search)

                    # Add point to new cell or create cell if it does not exist
                    push_cell!(cell_list, new_cell_coords, point)

                    # Remove moved point from this cell
                    deleteat_cell!(cell_list, cell_index, i)
                end
            end
        end
    end

    return neighborhood_search
end

# The type annotation is to make Julia specialize on the type of the function.
# Otherwise, unspecialized code will cause a lot of allocations and heavily impact performance.
# See https://docs.julialang.org/en/v1/manual/performance-tips/#Be-aware-of-when-Julia-avoids-specializing
@inline function mark_changed_cells!(neighborhood_search::GridNeighborhoodSearch{<:Any,
                                                                                 SemiParallelUpdate},
                                     coords_fun::T, parallelization_backend) where {T}
    (; cell_list) = neighborhood_search

    # `each_cell_index(cell_list)` might return a `KeySet`, which has to be `collect`ed
    # first to be able to be used in a threaded loop. This function takes care of that.
    @threaded parallelization_backend for cell_index in each_cell_index_threadable(cell_list)
        mark_changed_cell!(neighborhood_search, cell_index, coords_fun)
    end
end

@inline function mark_changed_cells!(neighborhood_search::GridNeighborhoodSearch{<:Any,
                                                                                 SerialUpdate},
                                     coords_fun::T, _) where {T}
    (; cell_list) = neighborhood_search

    for cell_index in each_cell_index(cell_list)
        mark_changed_cell!(neighborhood_search, cell_index, coords_fun)
    end
end

@inline function mark_changed_cell!(neighborhood_search, cell_index, coords_fun)
    (; cell_list, update_buffer) = neighborhood_search

    for point in cell_list[cell_index]
        cell = cell_coords(coords_fun(point), neighborhood_search)

        # `cell` is a tuple, `cell_index` is the linear index used internally by the
        # cell list to store cells inside `cell`.
        # These can be identical (see `DictionaryCellList`).
        if !is_correct_cell(cell_list, cell, cell_index)
            # Mark this cell and continue with the next one
            pushat!(update_buffer, Threads.threadid(), cell_index)
            break
        end
    end
end

# Fully parallel update with atomic push.
# See the warning above. `parallelization_backend = nothing` will use `Polyester.@batch`.
function update_grid!(neighborhood_search::GridNeighborhoodSearch{<:Any,
                                                                  ParallelIncrementalUpdate},
                      coords_fun::Function; parallelization_backend = nothing)
    (; cell_list, update_buffer) = neighborhood_search

    # Note that we need two separate loops for adding and removing points.
    # `push_cell_atomic!` only guarantees thread-safety when different threads push
    # simultaneously, but it does not work when `deleteat_cell!` is called at the same time.

    # While pushing to the cell list, iterating over the cell lists is not safe.
    # We can work around this by using the old lengths.
    # TODO this is hardcoded for the `FullGridCellList`
    @threaded parallelization_backend for i in eachindex(update_buffer,
                                                         cell_list.cells.lengths)
        update_buffer[i] = cell_list.cells.lengths[i]
    end

    # Add points to new cells
    @threaded parallelization_backend for cell_index in each_cell_index_threadable(cell_list)
        for i in 1:update_buffer[cell_index]
            point = cell_list.cells.backend[i, cell_index]
            cell_coords_ = cell_coords(coords_fun(point), neighborhood_search)

            if !is_correct_cell(cell_list, cell_coords_, cell_index)
                new_cell_coords = cell_coords(coords_fun(point), neighborhood_search)

                # Add point to new cell or create cell if it does not exist
                push_cell_atomic!(cell_list, new_cell_coords, point)
            end
        end
    end

    # Remove points from old cells
    @threaded parallelization_backend for cell_index in each_cell_index_threadable(cell_list)
        points = cell_list[cell_index]

        # WARNING!!!
        # The `DynamicVectorOfVectors` requires this loop to be **in descending order**.
        # `deleteat_cell!(..., i)` will change the order of points that come after `i`.
        for i in reverse(eachindex(points))
            point = points[i]
            cell_coords_ = cell_coords(coords_fun(point), neighborhood_search)

            if !is_correct_cell(cell_list, cell_coords_, cell_index)
                # Remove moved point from this cell
                deleteat_cell!(cell_list, cell_index, i)
            end
        end
    end

    return neighborhood_search
end

<<<<<<< HEAD
# Specialized version of the function in `neighborhood_search.jl`, which is faster
# than looping over `eachneighbor`.
@inline function foreach_neighbor(f, neighbor_system_coords,
                                  neighborhood_search::GridNeighborhoodSearch,
                                  point, point_coords, search_radius)
=======
# Note that this is only defined when a matrix `y` is passed. When updating with a function,
# it will fall back to the semi-parallel update.
function update_grid!(neighborhood_search::GridNeighborhoodSearch{<:Any, ParallelUpdate},
                      y::AbstractMatrix; parallelization_backend = y)
    # The parallel (atomic) initialization is usually faster than the incremental update
    initialize_grid!(neighborhood_search, y; parallelization_backend)
end

@propagate_inbounds function foreach_neighbor(f, system_coords, neighbor_system_coords,
                                              neighborhood_search::GridNeighborhoodSearch,
                                              point;
                                              search_radius = search_radius(neighborhood_search))
    # Due to https://github.com/JuliaLang/julia/issues/30411, we cannot just remove
    # a `@boundscheck` by calling this function with `@inbounds` because it has a kwarg.
    # We have to use `@propagate_inbounds`, which will also remove boundschecks
    # in the neighbor loop, which is not safe (see comment below).
    # To avoid this, we have to use a function barrier to disable the `@inbounds` again.
    point_coords = extract_svector(system_coords, Val(ndims(neighborhood_search)), point)

    __foreach_neighbor(f, system_coords, neighbor_system_coords, neighborhood_search,
                       point, point_coords, search_radius)
end

@inline function __foreach_neighbor(f, system_coords, neighbor_system_coords,
                                    neighborhood_search::GridNeighborhoodSearch,
                                    point, point_coords, search_radius)
>>>>>>> 596f50f5
    (; periodic_box) = neighborhood_search

    cell = cell_coords(point_coords, neighborhood_search)

    for neighbor_cell_ in neighboring_cells(cell, neighborhood_search)
        neighbor_cell = Tuple(neighbor_cell_)
        neighbors = points_in_cell(neighbor_cell, neighborhood_search)

        for neighbor_ in eachindex(neighbors)
            neighbor = @inbounds neighbors[neighbor_]

            # Making the following `@inbounds` yields a ~2% speedup on an NVIDIA H100.
            # But we don't know if `neighbor` (extracted from the cell list) is in bounds.
            neighbor_coords = extract_svector(neighbor_system_coords,
                                              Val(ndims(neighborhood_search)), neighbor)

            pos_diff = point_coords - neighbor_coords
            distance2 = dot(pos_diff, pos_diff)

            pos_diff, distance2 = compute_periodic_distance(pos_diff, distance2,
                                                            search_radius, periodic_box)

            if distance2 <= search_radius^2
                distance = sqrt(distance2)

                # Inline to avoid loss of performance
                # compared to not using `foreach_point_neighbor`.
                @inline f(point, neighbor, pos_diff, distance)
            end
        end
    end
end

@inline function neighboring_cells(cell, neighborhood_search)
    NDIMS = ndims(neighborhood_search)

    # For `cell = (x, y, z)`, this returns Cartesian indices
    # {x-1, x, x+1} × {y-1, y, y+1} × {z-1, z, z+1}.
    return CartesianIndices(ntuple(i -> (cell[i] - 1):(cell[i] + 1), NDIMS))
end

@inline function eachneighbor(coords, neighborhood_search::GridNeighborhoodSearch)
    cell = cell_coords(coords, neighborhood_search)

    # Merge all lists of points in the neighboring cells into one iterator
    Iterators.flatten(points_in_cell(Tuple(cell), neighborhood_search)
                      for cell in neighboring_cells(cell, neighborhood_search))
end

@propagate_inbounds function points_in_cell(cell_index, neighborhood_search)
    (; cell_list) = neighborhood_search

    return cell_list[periodic_cell_index(cell_index, neighborhood_search)]
end

@inline function periodic_cell_index(cell_index, neighborhood_search)
    (; n_cells, periodic_box, cell_list) = neighborhood_search

    periodic_cell_index(cell_index, periodic_box, n_cells, cell_list)
end

@inline periodic_cell_index(cell_index, ::Nothing, n_cells, cell_list) = cell_index

@inline function periodic_cell_index(cell_index, ::PeriodicBox, n_cells, cell_list)
    # 1-based modulo
    return mod1.(cell_index, n_cells)
end

@inline function cell_coords(coords, neighborhood_search)
    (; periodic_box, cell_list, cell_size) = neighborhood_search

    return cell_coords(coords, periodic_box, cell_list, cell_size)
end

@inline function cell_coords(coords, periodic_box::Nothing, cell_list, cell_size)
    return Tuple(floor_to_int.(coords ./ cell_size))
end

@inline function cell_coords(coords, periodic_box::PeriodicBox, cell_list, cell_size)
    # Subtract `min_corner` to offset coordinates so that the min corner of the periodic
    # box corresponds to the (0, 0, 0) cell of the NHS.
    # This way, there are no partial cells in the domain if the domain size is an integer
    # multiple of the cell size (which is required, see the constructor).
    offset_coords = periodic_coords(coords, periodic_box) .- periodic_box.min_corner

    # Add one for 1-based indexing. The min corner will be the (1, 1, 1)-cell.
    return Tuple(floor_to_int.(offset_coords ./ cell_size)) .+ 1
end

function copy_neighborhood_search(nhs::GridNeighborhoodSearch, search_radius, n_points;
                                  eachpoint = 1:n_points)
    (; periodic_box) = nhs

    cell_list = copy_cell_list(nhs.cell_list, search_radius, periodic_box)

    return GridNeighborhoodSearch{ndims(nhs)}(; search_radius, n_points, periodic_box,
                                              cell_list,
                                              update_strategy = nhs.update_strategy)
end<|MERGE_RESOLUTION|>--- conflicted
+++ resolved
@@ -404,13 +404,6 @@
     return neighborhood_search
 end
 
-<<<<<<< HEAD
-# Specialized version of the function in `neighborhood_search.jl`, which is faster
-# than looping over `eachneighbor`.
-@inline function foreach_neighbor(f, neighbor_system_coords,
-                                  neighborhood_search::GridNeighborhoodSearch,
-                                  point, point_coords, search_radius)
-=======
 # Note that this is only defined when a matrix `y` is passed. When updating with a function,
 # it will fall back to the semi-parallel update.
 function update_grid!(neighborhood_search::GridNeighborhoodSearch{<:Any, ParallelUpdate},
@@ -419,25 +412,11 @@
     initialize_grid!(neighborhood_search, y; parallelization_backend)
 end
 
-@propagate_inbounds function foreach_neighbor(f, system_coords, neighbor_system_coords,
-                                              neighborhood_search::GridNeighborhoodSearch,
-                                              point;
-                                              search_radius = search_radius(neighborhood_search))
-    # Due to https://github.com/JuliaLang/julia/issues/30411, we cannot just remove
-    # a `@boundscheck` by calling this function with `@inbounds` because it has a kwarg.
-    # We have to use `@propagate_inbounds`, which will also remove boundschecks
-    # in the neighbor loop, which is not safe (see comment below).
-    # To avoid this, we have to use a function barrier to disable the `@inbounds` again.
-    point_coords = extract_svector(system_coords, Val(ndims(neighborhood_search)), point)
-
-    __foreach_neighbor(f, system_coords, neighbor_system_coords, neighborhood_search,
-                       point, point_coords, search_radius)
-end
-
-@inline function __foreach_neighbor(f, system_coords, neighbor_system_coords,
-                                    neighborhood_search::GridNeighborhoodSearch,
-                                    point, point_coords, search_radius)
->>>>>>> 596f50f5
+# Specialized version of the function in `neighborhood_search.jl`, which is faster
+# than looping over `eachneighbor`.
+@inline function foreach_neighbor(f, neighbor_system_coords,
+                                  neighborhood_search::GridNeighborhoodSearch,
+                                  point, point_coords, search_radius)
     (; periodic_box) = neighborhood_search
 
     cell = cell_coords(point_coords, neighborhood_search)
