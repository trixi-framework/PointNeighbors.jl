--- conflicted
+++ resolved
@@ -326,11 +326,6 @@
     (; cell_list, update_buffer) = neighborhood_search
 
     # `each_cell_index(cell_list)` might return a `KeySet`, which has to be `collect`ed
-<<<<<<< HEAD
-    # first to be able to be used in a threaded loop. This function takes care of that.
-    @threaded parallelization_backend for cell_index in each_cell_index_threadable(cell_list)
-        mark_changed_cell!(neighborhood_search, cell_index, y)
-=======
     # first to support indexing.
     eachcell = each_cell_index_threadable(cell_list)
 
@@ -349,7 +344,6 @@
 
             mark_changed_cell!(neighborhood_search, cell_index, y, chunk_id)
         end
->>>>>>> d4944f52
     end
 end
 
