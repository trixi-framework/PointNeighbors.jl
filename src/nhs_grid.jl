@doc raw"""
<<<<<<< HEAD
    GridNeighborhoodSearch{NDIMS}(search_radius, n_particles;
                                  periodic_box = nothing, threaded_nhs_update = true)
=======
    GridNeighborhoodSearch{NDIMS}(search_radius, n_points; periodic_box_min_corner=nothing,
                                  periodic_box_max_corner=nothing, threaded_nhs_update=true)
>>>>>>> a2d9f64a

Simple grid-based neighborhood search with uniform search radius.
The domain is divided into a regular grid.
For each (non-empty) grid cell, a list of points in this cell is stored.
Instead of representing a finite domain by an array of cells, a potentially infinite domain
is represented by storing cell lists in a hash table (using Julia's `Dict` data structure),
indexed by the cell index tuple
```math
\left( \left\lfloor \frac{x}{d} \right\rfloor, \left\lfloor \frac{y}{d} \right\rfloor \right) \quad \text{or} \quad
\left( \left\lfloor \frac{x}{d} \right\rfloor, \left\lfloor \frac{y}{d} \right\rfloor, \left\lfloor \frac{z}{d} \right\rfloor \right),
```
where ``x, y, z`` are the space coordinates and ``d`` is the search radius.

To find points within the search radius around a position, only points in the neighboring
cells are considered.

See also (Chalela et al., 2021), (Ihmsen et al. 2011, Section 4.4).

As opposed to (Ihmsen et al. 2011), we do not sort the points in any way,
since not sorting makes our implementation a lot faster (although less parallelizable).

# Arguments
- `NDIMS`:          Number of dimensions.
- `search_radius`:  The uniform search radius.
- `n_points`:    Total number of points.

# Keywords
<<<<<<< HEAD
- `periodic_box = nothing`: In order to use a (rectangular) periodic domain, pass a
                            [`PeriodicBox`](@ref).
- `threaded_nhs_update = true`: Can be used to deactivate thread parallelization in the
                                neighborhood search update. This can be one of the largest
                                sources of variations between simulations with different
                                thread numbers due to particle ordering changes.
=======
- `periodic_box_min_corner`:    In order to use a (rectangular) periodic domain, pass the
                                coordinates of the domain corner in negative coordinate
                                directions.
- `periodic_box_max_corner`:    In order to use a (rectangular) periodic domain, pass the
                                coordinates of the domain corner in positive coordinate
                                directions.
- `threaded_nhs_update=true`:              Can be used to deactivate thread parallelization in the neighborhood search update.
                                This can be one of the largest sources of variations between simulations
                                with different thread numbers due to neighbor ordering changes.
>>>>>>> a2d9f64a

## References
- M. Chalela, E. Sillero, L. Pereyra, M.A. Garcia, J.B. Cabral, M. Lares, M. Merchán.
  "GriSPy: A Python package for fixed-radius nearest neighbors search".
  In: Astronomy and Computing 34 (2021).
  [doi: 10.1016/j.ascom.2020.100443](https://doi.org/10.1016/j.ascom.2020.100443)
- Markus Ihmsen, Nadir Akinci, Markus Becker, Matthias Teschner.
  "A Parallel SPH Implementation on Multi-Core CPUs".
  In: Computer Graphics Forum 30.1 (2011), pages 99–112.
  [doi: 10.1111/J.1467-8659.2010.01832.X](https://doi.org/10.1111/J.1467-8659.2010.01832.X)
"""
struct GridNeighborhoodSearch{NDIMS, ELTYPE, CL, PB} <: AbstractNeighborhoodSearch
    cell_list           :: CL
    search_radius       :: ELTYPE
    periodic_box        :: PB
    n_cells             :: NTuple{NDIMS, Int}    # Required to calculate periodic cell index
    cell_size           :: NTuple{NDIMS, ELTYPE} # Required to calculate cell index
    cell_buffer         :: Array{NTuple{NDIMS, Int}, 2} # Multithreaded buffer for `update!`
    cell_buffer_indices :: Vector{Int} # Store which entries of `cell_buffer` are initialized
    threaded_nhs_update :: Bool

<<<<<<< HEAD
    function GridNeighborhoodSearch{NDIMS}(search_radius, n_particles;
                                           periodic_box = nothing,
=======
    function GridNeighborhoodSearch{NDIMS}(search_radius, n_points;
                                           periodic_box_min_corner = nothing,
                                           periodic_box_max_corner = nothing,
>>>>>>> a2d9f64a
                                           threaded_nhs_update = true) where {NDIMS}
        ELTYPE = typeof(search_radius)
        cell_list = DictionaryCellList{NDIMS}()

        cell_buffer = Array{NTuple{NDIMS, Int}, 2}(undef, n_points, Threads.nthreads())
        cell_buffer_indices = zeros(Int, Threads.nthreads())

        if search_radius < eps() || isnothing(periodic_box)
            # No periodicity
            n_cells = ntuple(_ -> -1, Val(NDIMS))
            cell_size = ntuple(_ -> search_radius, Val(NDIMS))
        else
            # Round up search radius so that the grid fits exactly into the domain without
            # splitting any cells. This might impact performance slightly, since larger
            # cells mean that more potential neighbors are considered than necessary.
            # Allow small tolerance to avoid inefficient larger cells due to machine
            # rounding errors.
            n_cells = Tuple(floor.(Int, (periodic_box.size .+ 10eps()) / search_radius))
            cell_size = Tuple(periodic_box.size ./ n_cells)

            if any(i -> i < 3, n_cells)
                throw(ArgumentError("the `GridNeighborhoodSearch` needs at least 3 cells " *
                                    "in each dimension when used with periodicity. " *
                                    "Please use no NHS for very small problems."))
            end
        end

        new{NDIMS, ELTYPE, typeof(cell_list),
            typeof(periodic_box)}(cell_list, search_radius, periodic_box, n_cells,
                                  cell_size, cell_buffer, cell_buffer_indices,
                                  threaded_nhs_update)
    end
end

@inline Base.ndims(::GridNeighborhoodSearch{NDIMS}) where {NDIMS} = NDIMS

@inline function npoints(neighborhood_search::GridNeighborhoodSearch)
    return size(neighborhood_search.cell_buffer, 1)
end

function initialize!(neighborhood_search::GridNeighborhoodSearch,
                     x::AbstractMatrix, y::AbstractMatrix)
    initialize_grid!(neighborhood_search, y)
end

function initialize_grid!(neighborhood_search::GridNeighborhoodSearch{NDIMS},
                          y::AbstractMatrix) where {NDIMS}
    initialize_grid!(neighborhood_search, i -> extract_svector(y, Val(NDIMS), i))
end

function initialize_grid!(neighborhood_search::GridNeighborhoodSearch, coords_fun)
    (; cell_list) = neighborhood_search

    empty!(cell_list)

    for point in 1:npoints(neighborhood_search)
        # Get cell index of the point's cell
        cell = cell_coords(coords_fun(point), neighborhood_search)

        # Add point to corresponding cell
        push_cell!(cell_list, cell, point)
    end

    return neighborhood_search
end

function update!(neighborhood_search::GridNeighborhoodSearch,
                 x::AbstractMatrix, y::AbstractMatrix;
                 points_moving = (true, true))
    # The coordinates of the first set of points are irrelevant for this NHS.
    # Only update when the second set is moving.
    points_moving[2] || return neighborhood_search

    update_grid!(neighborhood_search, y)
end

# Update only with neighbor coordinates
function update_grid!(neighborhood_search::GridNeighborhoodSearch{NDIMS},
                      y::AbstractMatrix) where {NDIMS}
    update_grid!(neighborhood_search, i -> extract_svector(y, Val(NDIMS), i))
end

# Modify the existing hash table by moving points into their new cells
function update_grid!(neighborhood_search::GridNeighborhoodSearch, coords_fun)
    (; cell_list, cell_buffer, cell_buffer_indices, threaded_nhs_update) = neighborhood_search

    # Reset `cell_buffer` by moving all pointers to the beginning
    cell_buffer_indices .= 0

    # Find all cells containing points that now belong to another cell
    mark_changed_cell!(neighborhood_search, cell_list, coords_fun,
                       Val(threaded_nhs_update))

    # Iterate over all marked cells and move the points into their new cells.
    for thread in 1:Threads.nthreads()
        # Only the entries `1:cell_buffer_indices[thread]` are initialized for `thread`.
        for i in 1:cell_buffer_indices[thread]
            cell = cell_buffer[i, thread]
            points = cell_list[cell]

            # Find all points whose coordinates do not match this cell
            moved_point_indices = (i for i in eachindex(points)
                                   if cell_coords(coords_fun(points[i]),
                                                  neighborhood_search) != cell)

            # Add moved points to new cell
            for i in moved_point_indices
                point = points[i]
                new_cell_coords = cell_coords(coords_fun(point), neighborhood_search)

                # Add point to corresponding cell or create cell if it does not exist
                push_cell!(cell_list, new_cell_coords, point)
            end

            # Remove moved points from this cell
            deleteat_cell!(cell_list, cell, moved_point_indices)
        end
    end

    return neighborhood_search
end

@inline function mark_changed_cell!(neighborhood_search, cell_list, coords_fun,
                                    threaded_nhs_update::Val{true})
    # `collect` the keyset to be able to loop over it with `@threaded`
    @threaded for cell in collect(eachcell(cell_list))
        mark_changed_cell!(neighborhood_search, cell, coords_fun)
    end
end

@inline function mark_changed_cell!(neighborhood_search, cell_list, coords_fun,
                                    threaded_nhs_update::Val{false})
    for cell in eachcell(cell_list)
        mark_changed_cell!(neighborhood_search, cell, coords_fun)
    end
end

# Use this function barrier and unpack inside to avoid passing closures to Polyester.jl
# with `@batch` (`@threaded`).
# Otherwise, `@threaded` does not work here with Julia ARM on macOS.
# See https://github.com/JuliaSIMD/Polyester.jl/issues/88.
@inline function mark_changed_cell!(neighborhood_search, cell, coords_fun)
    (; cell_list, cell_buffer, cell_buffer_indices) = neighborhood_search

    for point in cell_list[cell]
        if cell_coords(coords_fun(point), neighborhood_search) != cell
            # Mark this cell and continue with the next one.
            #
            # `cell_buffer` is preallocated,
            # but only the entries 1:i are used for this thread.
            i = cell_buffer_indices[Threads.threadid()] += 1
            cell_buffer[i, Threads.threadid()] = cell
            break
        end
    end
end

# 1D
@inline function eachneighbor(coords, neighborhood_search::GridNeighborhoodSearch{1})
    cell = cell_coords(coords, neighborhood_search)
    x = cell[1]
    # Generator of all neighboring cells to consider
    neighboring_cells = ((x + i) for i in -1:1)

    # Merge all lists of points in the neighboring cells into one iterator
    Iterators.flatten(points_in_cell(cell, neighborhood_search)
                      for cell in neighboring_cells)
end

# 2D
@inline function eachneighbor(coords, neighborhood_search::GridNeighborhoodSearch{2})
    cell = cell_coords(coords, neighborhood_search)
    x, y = cell
    # Generator of all neighboring cells to consider
    neighboring_cells = ((x + i, y + j) for i in -1:1, j in -1:1)

    # Merge all lists of points in the neighboring cells into one iterator
    Iterators.flatten(points_in_cell(cell, neighborhood_search)
                      for cell in neighboring_cells)
end

# 3D
@inline function eachneighbor(coords, neighborhood_search::GridNeighborhoodSearch{3})
    cell = cell_coords(coords, neighborhood_search)
    x, y, z = cell
    # Generator of all neighboring cells to consider
    neighboring_cells = ((x + i, y + j, z + k) for i in -1:1, j in -1:1, k in -1:1)

    # Merge all lists of points in the neighboring cells into one iterator
    Iterators.flatten(points_in_cell(cell, neighborhood_search)
                      for cell in neighboring_cells)
end

@inline function points_in_cell(cell_index, neighborhood_search)
    (; cell_list) = neighborhood_search

    return cell_list[periodic_cell_index(cell_index, neighborhood_search)]
end

@inline function periodic_cell_index(cell_index, neighborhood_search)
    (; n_cells, periodic_box) = neighborhood_search

    periodic_cell_index(cell_index, periodic_box, n_cells)
end

@inline periodic_cell_index(cell_index, ::Nothing, n_cells) = cell_index

@inline function periodic_cell_index(cell_index, periodic_box, n_cells)
    return rem.(cell_index, n_cells, RoundDown)
end

@inline function cell_coords(coords, neighborhood_search)
    (; periodic_box, cell_size) = neighborhood_search

    return cell_coords(coords, periodic_box, cell_size)
end

@inline function cell_coords(coords, periodic_box::Nothing, cell_size)
    return Tuple(floor_to_int.(coords ./ cell_size))
end

@inline function cell_coords(coords, periodic_box, cell_size)
    # Subtract `min_corner` to offset coordinates so that the min corner of the periodic
    # box corresponds to the (0, 0) cell of the NHS.
    # This way, there are no partial cells in the domain if the domain size is an integer
    # multiple of the cell size (which is required, see the constructor).
    offset_coords = periodic_coords(coords, periodic_box) .- periodic_box.min_corner

    return Tuple(floor_to_int.(offset_coords ./ cell_size))
end

# When points end up with coordinates so big that the cell coordinates
# exceed the range of Int, then `floor(Int, i)` will fail with an InexactError.
# In this case, we can just use typemax(Int), since we can assume that points
# that far away will not interact with anything, anyway.
# This usually indicates an instability, but we don't want the simulation to crash,
# since adaptive time integration methods may detect the instability and reject the
# time step.
# If we threw an error here, we would prevent the time integration method from
# retrying with a smaller time step, and we would thus crash perfectly fine simulations.
@inline function floor_to_int(i)
    if isnan(i) || i > typemax(Int)
        return typemax(Int)
    elseif i < typemin(Int)
        return typemin(Int)
    end

    return floor(Int, i)
end

# Create a copy of a neighborhood search but with a different search radius
function copy_neighborhood_search(nhs::GridNeighborhoodSearch, search_radius, x, y)
<<<<<<< HEAD
    search = GridNeighborhoodSearch{ndims(nhs)}(search_radius, nparticles(nhs),
                                                periodic_box = nhs.periodic_box)
=======
    if nhs.periodic_box === nothing
        search = GridNeighborhoodSearch{ndims(nhs)}(search_radius, npoints(nhs))
    else
        search = GridNeighborhoodSearch{ndims(nhs)}(search_radius, npoints(nhs),
                                                    periodic_box_min_corner = nhs.periodic_box.min_corner,
                                                    periodic_box_max_corner = nhs.periodic_box.max_corner)
    end
>>>>>>> a2d9f64a

    # Initialize neighborhood search
    initialize!(search, x, y)

    return search
end<|MERGE_RESOLUTION|>--- conflicted
+++ resolved
@@ -1,11 +1,6 @@
 @doc raw"""
-<<<<<<< HEAD
-    GridNeighborhoodSearch{NDIMS}(search_radius, n_particles;
+    GridNeighborhoodSearch{NDIMS}(search_radius, n_points;
                                   periodic_box = nothing, threaded_nhs_update = true)
-=======
-    GridNeighborhoodSearch{NDIMS}(search_radius, n_points; periodic_box_min_corner=nothing,
-                                  periodic_box_max_corner=nothing, threaded_nhs_update=true)
->>>>>>> a2d9f64a
 
 Simple grid-based neighborhood search with uniform search radius.
 The domain is divided into a regular grid.
@@ -33,24 +28,12 @@
 - `n_points`:    Total number of points.
 
 # Keywords
-<<<<<<< HEAD
 - `periodic_box = nothing`: In order to use a (rectangular) periodic domain, pass a
                             [`PeriodicBox`](@ref).
 - `threaded_nhs_update = true`: Can be used to deactivate thread parallelization in the
                                 neighborhood search update. This can be one of the largest
                                 sources of variations between simulations with different
-                                thread numbers due to particle ordering changes.
-=======
-- `periodic_box_min_corner`:    In order to use a (rectangular) periodic domain, pass the
-                                coordinates of the domain corner in negative coordinate
-                                directions.
-- `periodic_box_max_corner`:    In order to use a (rectangular) periodic domain, pass the
-                                coordinates of the domain corner in positive coordinate
-                                directions.
-- `threaded_nhs_update=true`:              Can be used to deactivate thread parallelization in the neighborhood search update.
-                                This can be one of the largest sources of variations between simulations
-                                with different thread numbers due to neighbor ordering changes.
->>>>>>> a2d9f64a
+                                thread numbers due to neighbor ordering changes.
 
 ## References
 - M. Chalela, E. Sillero, L. Pereyra, M.A. Garcia, J.B. Cabral, M. Lares, M. Merchán.
@@ -72,14 +55,8 @@
     cell_buffer_indices :: Vector{Int} # Store which entries of `cell_buffer` are initialized
     threaded_nhs_update :: Bool
 
-<<<<<<< HEAD
-    function GridNeighborhoodSearch{NDIMS}(search_radius, n_particles;
+    function GridNeighborhoodSearch{NDIMS}(search_radius, n_points;
                                            periodic_box = nothing,
-=======
-    function GridNeighborhoodSearch{NDIMS}(search_radius, n_points;
-                                           periodic_box_min_corner = nothing,
-                                           periodic_box_max_corner = nothing,
->>>>>>> a2d9f64a
                                            threaded_nhs_update = true) where {NDIMS}
         ELTYPE = typeof(search_radius)
         cell_list = DictionaryCellList{NDIMS}()
@@ -332,18 +309,8 @@
 
 # Create a copy of a neighborhood search but with a different search radius
 function copy_neighborhood_search(nhs::GridNeighborhoodSearch, search_radius, x, y)
-<<<<<<< HEAD
-    search = GridNeighborhoodSearch{ndims(nhs)}(search_radius, nparticles(nhs),
+    search = GridNeighborhoodSearch{ndims(nhs)}(search_radius, npoints(nhs),
                                                 periodic_box = nhs.periodic_box)
-=======
-    if nhs.periodic_box === nothing
-        search = GridNeighborhoodSearch{ndims(nhs)}(search_radius, npoints(nhs))
-    else
-        search = GridNeighborhoodSearch{ndims(nhs)}(search_radius, npoints(nhs),
-                                                    periodic_box_min_corner = nhs.periodic_box.min_corner,
-                                                    periodic_box_max_corner = nhs.periodic_box.max_corner)
-    end
->>>>>>> a2d9f64a
 
     # Initialize neighborhood search
     initialize!(search, x, y)
