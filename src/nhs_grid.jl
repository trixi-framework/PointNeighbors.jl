@doc raw"""
    GridNeighborhoodSearch{NDIMS}(; search_radius = 0.0, n_points = 0,
                                  periodic_box = nothing,
                                  cell_list = DictionaryCellList{NDIMS}(),
                                  update_strategy = nothing)

Simple grid-based neighborhood search with uniform search radius.
The domain is divided into a regular grid.
For each (non-empty) grid cell, a list of points in this cell is stored.
Instead of representing a finite domain by an array of cells, a potentially infinite domain
is represented by storing cell lists in a hash table (using Julia's `Dict` data structure),
indexed by the cell index tuple
```math
\left( \left\lfloor \frac{x}{d} \right\rfloor, \left\lfloor \frac{y}{d} \right\rfloor \right) \quad \text{or} \quad
\left( \left\lfloor \frac{x}{d} \right\rfloor, \left\lfloor \frac{y}{d} \right\rfloor, \left\lfloor \frac{z}{d} \right\rfloor \right),
```
where ``x, y, z`` are the space coordinates and ``d`` is the search radius.

To find points within the search radius around a position, only points in the neighboring
cells are considered.

See also (Chalela et al., 2021), (Ihmsen et al. 2011, Section 4.4).

As opposed to (Ihmsen et al. 2011), we do not sort the points in any way,
since not sorting makes our implementation a lot faster (although less parallelizable).

# Arguments
- `NDIMS`: Number of dimensions.

# Keywords
- `search_radius = 0.0`:    The fixed search radius. The default of `0.0` is useful together
                            with [`copy_neighborhood_search`](@ref).
- `n_points = 0`:           Total number of points. The default of `0` is useful together
                            with [`copy_neighborhood_search`](@ref).
- `periodic_box = nothing`: In order to use a (rectangular) periodic domain, pass a
                            [`PeriodicBox`](@ref).
- `cell_list`:              The cell list that maps a cell index to a list of points inside
                            the cell. By default, a [`DictionaryCellList`](@ref) is used.
- `update_strategy = nothing`: Strategy to parallelize `update!`. Available options are:
    - `nothing`: Automatically choose the best available option.
    - [`ParallelUpdate()`](@ref): This is not available for all cell list implementations.
    - [`SemiParallelUpdate()`](@ref): This is available for all cell list implementations
        and is the default when available.
    - [`SerialIncrementalUpdate()`](@ref)
    - [`SerialUpdate()`](@ref)

## References
- M. Chalela, E. Sillero, L. Pereyra, M.A. Garcia, J.B. Cabral, M. Lares, M. Merchán.
  "GriSPy: A Python package for fixed-radius nearest neighbors search".
  In: Astronomy and Computing 34 (2021).
  [doi: 10.1016/j.ascom.2020.100443](https://doi.org/10.1016/j.ascom.2020.100443)
- Markus Ihmsen, Nadir Akinci, Markus Becker, Matthias Teschner.
  "A Parallel SPH Implementation on Multi-Core CPUs".
  In: Computer Graphics Forum 30.1 (2011), pages 99–112.
  [doi: 10.1111/J.1467-8659.2010.01832.X](https://doi.org/10.1111/J.1467-8659.2010.01832.X)
"""
struct GridNeighborhoodSearch{NDIMS, US, CL, ELTYPE, PB, UB} <: AbstractNeighborhoodSearch
    cell_list       :: CL
    search_radius   :: ELTYPE
    periodic_box    :: PB
    n_cells         :: NTuple{NDIMS, Int}    # Required to calculate periodic cell index
    cell_size       :: NTuple{NDIMS, ELTYPE} # Required to calculate cell index
    update_buffer   :: UB                    # Multithreaded buffer for `update!`
    update_strategy :: US
end

function GridNeighborhoodSearch{NDIMS}(; search_radius = 0.0, n_points = 0,
                                       periodic_box = nothing,
                                       cell_list = DictionaryCellList{NDIMS}(),
                                       update_strategy = nothing) where {NDIMS}
    if isnothing(update_strategy)
        # Automatically choose best available update option for this cell list
        update_strategy = first(supported_update_strategies(cell_list))()
    elseif !(typeof(update_strategy) in supported_update_strategies(cell_list))
        throw(ArgumentError("$update_strategy is not a valid update strategy for " *
                            "this cell list. Available options are " *
                            "$(supported_update_strategies(cell_list))"))
    end

    update_buffer = create_update_buffer(update_strategy, cell_list, n_points)

    if search_radius < eps() || isnothing(periodic_box)
        # No periodicity
        n_cells = ntuple(_ -> -1, Val(NDIMS))
        cell_size = ntuple(_ -> search_radius, Val(NDIMS))
    else
        # Round up search radius so that the grid fits exactly into the domain without
        # splitting any cells. This might impact performance slightly, since larger
        # cells mean that more potential neighbors are considered than necessary.
        # Allow small tolerance to avoid inefficient larger cells due to machine
        # rounding errors.
        n_cells = Tuple(floor.(Int, (periodic_box.size .+ 10eps()) / search_radius))
        cell_size = Tuple(periodic_box.size ./ n_cells)

        if any(i -> i < 3, n_cells)
            throw(ArgumentError("the `GridNeighborhoodSearch` needs at least 3 cells " *
                                "in each dimension when used with periodicity. " *
                                "Please use no NHS for very small problems."))
        end
    end

    return GridNeighborhoodSearch(cell_list, search_radius, periodic_box, n_cells,
                                  cell_size, update_buffer, update_strategy)
end

@inline Base.ndims(::GridNeighborhoodSearch{NDIMS}) where {NDIMS} = NDIMS

@inline requires_update(::GridNeighborhoodSearch) = (false, true)

"""
    ParallelUpdate()

Fully parallel initialization and update by using atomic operations to avoid race conditions
when adding points into the same cell.
This is not available for all cell list implementations.

See [`GridNeighborhoodSearch`](@ref) for usage information.
"""
struct ParallelUpdate end

"""
    ParallelIncrementalUpdate()

Like [`ParallelUpdate`](@ref), but only updates the cells that have changed.
This is generally slower than a full reinitialization with [`ParallelUpdate`](@ref),
but is included for benchmarking purposes.
This is not available for all cell list implementations, but is the default when available.

See [`GridNeighborhoodSearch`](@ref) for usage information.
"""
struct ParallelIncrementalUpdate end

"""
    SemiParallelUpdate()

Loop over all cells in parallel to mark cells with points that now belong to a different
cell. Then, move points of affected cells serially to avoid race conditions.
This is available for all cell list implementations and is the default when
[`ParallelUpdate`](@ref) is not available.

See [`GridNeighborhoodSearch`](@ref) for usage information.
"""
struct SemiParallelUpdate end

"""
    SerialIncrementalUpdate()

Deactivate parallelization in the neighborhood search update.
Parallel neighborhood search update can be one of the largest sources of error variations
between simulations with different thread numbers due to neighbor ordering changes.
This strategy incrementally updates the cell lists in every update.

See [`GridNeighborhoodSearch`](@ref) for usage information.
"""
struct SerialIncrementalUpdate end

"""
    SerialUpdate()

Deactivate parallelization in the neighborhood search update.
Parallel neighborhood search update can be one of the largest sources of error variations
between simulations with different thread numbers due to neighbor ordering changes.
This strategy reinitializes the cell lists in every update.

See [`GridNeighborhoodSearch`](@ref) for usage information.
"""
struct SerialUpdate end

@inline function requires_resizing(::GridNeighborhoodSearch{<:Any, ParallelUpdate})
    # Update is just a re-initialization, so no re-initialization is needed
    # when the number of points changes.
    return false
end

@inline function requires_resizing(::GridNeighborhoodSearch)
    # Incremental update strategies require re-initialization
    # when the number of points changes.
    return true
end

# No update buffer needed for non-incremental update/initialize
@inline function create_update_buffer(::Union{SerialUpdate, ParallelUpdate}, _, _)
    return nothing
end

@inline function create_update_buffer(::ParallelIncrementalUpdate, cell_list, _)
    # Create empty `lengths` vector to read from while writing to `cell_list.cells.lengths`
    n_cells = length(each_cell_index(cell_list))
    return Vector{Int32}(undef, n_cells)
end

@inline function create_update_buffer(::SemiParallelUpdate, cell_list, n_points)
    # Create update buffer and initialize it with empty vectors
    update_buffer = DynamicVectorOfVectors{index_type(cell_list)}(max_outer_length = Threads.nthreads(),
                                                                  max_inner_length = n_points)
    push!(update_buffer, (index_type(cell_list)[] for _ in 1:Threads.nthreads())...)
end

@inline function create_update_buffer(::SerialIncrementalUpdate, cell_list, n_points)
    # Create update buffer and initialize it with empty vectors.
    # Only one thread is used here, so we only need one element in the buffer.
    update_buffer = DynamicVectorOfVectors{index_type(cell_list)}(max_outer_length = 1,
                                                                  max_inner_length = n_points)
    push!(update_buffer, index_type(cell_list)[])
end

function initialize!(neighborhood_search::GridNeighborhoodSearch,
                     x::AbstractMatrix, y::AbstractMatrix)
    initialize_grid!(neighborhood_search, y)
end

function initialize_grid!(neighborhood_search::GridNeighborhoodSearch, y::AbstractMatrix;
                          parallelization_backend = y)
    (; cell_list) = neighborhood_search

    empty!(cell_list)

    if neighborhood_search.search_radius < eps()
        # Cannot initialize with zero search radius.
        # This is used in TrixiParticles when a neighborhood search is not used.
        return neighborhood_search
    end

    for point in axes(y, 2)
        # Get cell index of the point's cell
        point_coords = extract_svector(y, Val(ndims(neighborhood_search)), point)
        cell = cell_coords(point_coords, neighborhood_search)

        # Add point to corresponding cell
        push_cell!(cell_list, cell, point)
    end

    return neighborhood_search
end

# WARNING! Experimental feature:
# By default, determine the parallelization backend from the type of `y`.
# Optionally, pass a `KernelAbstractions.Backend` to run the KernelAbstractions.jl code
# on this backend. This can be useful to run GPU kernels on the CPU by passing
# `parallelization_backend = KernelAbstractions.CPU()`, even though `y isa Array`.
function initialize_grid!(neighborhood_search::GridNeighborhoodSearch{<:Any,
                                                                      ParallelUpdate},
                          y::AbstractMatrix; parallelization_backend = y)
    (; cell_list) = neighborhood_search

    empty!(cell_list)

    if neighborhood_search.search_radius < eps()
        # Cannot initialize with zero search radius.
        # This is used in TrixiParticles when a neighborhood search is not used.
        return neighborhood_search
    end

    @threaded parallelization_backend for point in axes(y, 2)
        # Get cell index of the point's cell
        point_coords = @inbounds extract_svector(y, Val(ndims(neighborhood_search)), point)
        cell = cell_coords(point_coords, neighborhood_search)

        # Add point to corresponding cell
        push_cell_atomic!(cell_list, cell, point)
    end

    return neighborhood_search
end

# WARNING! Experimental feature:
# By default, determine the parallelization backend from the type of `x`.
# Optionally, pass a `KernelAbstractions.Backend` to run the KernelAbstractions.jl code
# on this backend. This can be useful to run GPU kernels on the CPU by passing
# `parallelization_backend = KernelAbstractions.CPU()`, even though `x isa Array`.
function update!(neighborhood_search::GridNeighborhoodSearch,
                 x::AbstractMatrix, y::AbstractMatrix;
                 points_moving = (true, true), parallelization_backend = x)
    # The coordinates of the first set of points are irrelevant for this NHS.
    # Only update when the second set is moving.
    points_moving[2] || return neighborhood_search

    update_grid!(neighborhood_search, y; parallelization_backend)
end

# Update only with neighbor coordinates
function update_grid!(neighborhood_search::GridNeighborhoodSearch{NDIMS},
                      y::AbstractMatrix; parallelization_backend = y) where {NDIMS}
    update_grid!(neighborhood_search, i -> extract_svector(y, Val(NDIMS), i);
                 parallelization_backend)
end

# Serial and semi-parallel update.
# See the warning above. `parallelization_backend = nothing` will use `Polyester.@batch`.
function update_grid!(neighborhood_search::Union{GridNeighborhoodSearch{<:Any,
                                                                        SerialIncrementalUpdate},
                                                 GridNeighborhoodSearch{<:Any,
                                                                        SemiParallelUpdate}},
                      coords_fun::Function; parallelization_backend = nothing)
    (; cell_list, update_buffer) = neighborhood_search

    # Empty each thread's list
    @threaded parallelization_backend for i in eachindex(update_buffer)
        emptyat!(update_buffer, i)
    end

    # Find all cells containing points that now belong to another cell.
    # This loop is threaded for `update_strategy == SemiParallelUpdate()`.
    mark_changed_cells!(neighborhood_search, coords_fun, parallelization_backend)

    # Iterate over all marked cells and move the points into their new cells.
    # This is always a serial loop (hence "semi-parallel").
    for j in eachindex(update_buffer)
        for cell_index in update_buffer[j]
            points = cell_list[cell_index]

            # Find all points whose coordinates do not match this cell.
            #
            # WARNING!!!
            # The `DynamicVectorOfVectors` requires this loop to be **in descending order**.
            # `deleteat_cell!(..., i)` will change the order of points that come after `i`.
            for i in reverse(eachindex(points))
                point = points[i]
                cell_coords_ = cell_coords(coords_fun(point), neighborhood_search)

                if !is_correct_cell(cell_list, cell_coords_, cell_index)
                    new_cell_coords = cell_coords(coords_fun(point), neighborhood_search)

                    # Add point to new cell or create cell if it does not exist
                    push_cell!(cell_list, new_cell_coords, point)

                    # Remove moved point from this cell
                    deleteat_cell!(cell_list, cell_index, i)
                end
            end
        end
    end

    return neighborhood_search
end

# The type annotation is to make Julia specialize on the type of the function.
# Otherwise, unspecialized code will cause a lot of allocations and heavily impact performance.
# See https://docs.julialang.org/en/v1/manual/performance-tips/#Be-aware-of-when-Julia-avoids-specializing
@inline function mark_changed_cells!(neighborhood_search::GridNeighborhoodSearch{<:Any,
                                                                                 SemiParallelUpdate},
                                     coords_fun::T, parallelization_backend) where {T}
    (; cell_list) = neighborhood_search

    # `each_cell_index(cell_list)` might return a `KeySet`, which has to be `collect`ed
    # first to be able to be used in a threaded loop. This function takes care of that.
    @threaded parallelization_backend for cell_index in each_cell_index_threadable(cell_list)
        mark_changed_cell!(neighborhood_search, cell_index, coords_fun)
    end
end

@inline function mark_changed_cells!(neighborhood_search::GridNeighborhoodSearch{<:Any,
                                                                                 SerialIncrementalUpdate},
                                     coords_fun::T, _) where {T}
    (; cell_list) = neighborhood_search

    for cell_index in each_cell_index(cell_list)
        mark_changed_cell!(neighborhood_search, cell_index, coords_fun)
    end
end

@inline function mark_changed_cell!(neighborhood_search, cell_index, coords_fun)
    (; cell_list, update_buffer) = neighborhood_search

    for point in cell_list[cell_index]
        cell = cell_coords(coords_fun(point), neighborhood_search)

        # `cell` is a tuple, `cell_index` is the linear index used internally by the
        # cell list to store cells inside `cell`.
        # These can be identical (see `DictionaryCellList`).
        if !is_correct_cell(cell_list, cell, cell_index)
            # Mark this cell and continue with the next one
            pushat!(update_buffer, Threads.threadid(), cell_index)
            break
        end
    end
end

# Fully parallel update with atomic push.
# See the warning above. `parallelization_backend = nothing` will use `Polyester.@batch`.
function update_grid!(neighborhood_search::GridNeighborhoodSearch{<:Any,
                                                                  ParallelIncrementalUpdate},
                      coords_fun::Function; parallelization_backend = nothing)
    (; cell_list, update_buffer) = neighborhood_search

    # Note that we need two separate loops for adding and removing points.
    # `push_cell_atomic!` only guarantees thread-safety when different threads push
    # simultaneously, but it does not work when `deleteat_cell!` is called at the same time.

    # While pushing to the cell list, iterating over the cell lists is not safe.
    # We can work around this by using the old lengths.
    # TODO this is hardcoded for the `FullGridCellList`
    @threaded parallelization_backend for i in eachindex(update_buffer,
                                                         cell_list.cells.lengths)
        update_buffer[i] = cell_list.cells.lengths[i]
    end

    # Add points to new cells
    @threaded parallelization_backend for cell_index in each_cell_index_threadable(cell_list)
        for i in 1:update_buffer[cell_index]
            point = cell_list.cells.backend[i, cell_index]
            cell_coords_ = cell_coords(coords_fun(point), neighborhood_search)

            if !is_correct_cell(cell_list, cell_coords_, cell_index)
                new_cell_coords = cell_coords(coords_fun(point), neighborhood_search)

                # Add point to new cell or create cell if it does not exist
                push_cell_atomic!(cell_list, new_cell_coords, point)
            end
        end
    end

    # Remove points from old cells
    @threaded parallelization_backend for cell_index in each_cell_index_threadable(cell_list)
        points = cell_list[cell_index]

        # WARNING!!!
        # The `DynamicVectorOfVectors` requires this loop to be **in descending order**.
        # `deleteat_cell!(..., i)` will change the order of points that come after `i`.
        for i in reverse(eachindex(points))
            point = points[i]
            cell_coords_ = cell_coords(coords_fun(point), neighborhood_search)

            if !is_correct_cell(cell_list, cell_coords_, cell_index)
                # Remove moved point from this cell
                deleteat_cell!(cell_list, cell_index, i)
            end
        end
    end

    return neighborhood_search
end

# Note that this is only defined when a matrix `y` is passed. When updating with a function,
# it will fall back to the semi-parallel update.
function update_grid!(neighborhood_search::Union{GridNeighborhoodSearch{<:Any,
                                                                        ParallelUpdate},
                                                 GridNeighborhoodSearch{<:Any,
                                                                        SerialUpdate}},
                      y::AbstractMatrix; parallelization_backend = y)
    initialize_grid!(neighborhood_search, y; parallelization_backend)
end

<<<<<<< HEAD
function check_collision(neighbor_cell_, neighbor_coords, cell_list, nhs)
    return false
end

function check_collision(neighbor_cell_::CartesianIndex, neighbor_coords,
                         cell_list::SpatialHashingCellList, nhs)
    (; list_size, collisions, coords) = cell_list
    neighbor_cell = periodic_cell_index(Tuple(neighbor_cell_), nhs)

    return neighbor_cell != cell_coords(neighbor_coords, nhs)
end

function check_cell_collision(neighbor_cell_::CartesianIndex,
                              cell_list, nhs)
    return false
end

function check_cell_collision(neighbor_cell_::CartesianIndex,
                              cell_list::SpatialHashingCellList, nhs)
    (; list_size, collisions, coords) = cell_list
    neighbor_cell = periodic_cell_index(Tuple(neighbor_cell_), nhs)
    hash = spatial_hash(neighbor_cell, list_size)

    return collisions[hash] || coords[hash] != neighbor_cell
end

@inline function __foreach_neighbor(f, system_coords, neighbor_system_coords,
                                    neighborhood_search::GridNeighborhoodSearch,
                                    point, point_coords, search_radius)
    (; cell_list, periodic_box) = neighborhood_search
=======
# Specialized version of the function in `neighborhood_search.jl`, which is faster
# than looping over `eachneighbor`.
@inline function foreach_neighbor(f, neighbor_system_coords,
                                  neighborhood_search::GridNeighborhoodSearch,
                                  point, point_coords, search_radius)
    (; periodic_box) = neighborhood_search

>>>>>>> d95c492a
    cell = cell_coords(point_coords, neighborhood_search)
    for neighbor_cell_ in neighboring_cells(cell, neighborhood_search)
        neighbor_cell = Tuple(neighbor_cell_)
        neighbors = points_in_cell(neighbor_cell, neighborhood_search)

        cell_collision = check_cell_collision(neighbor_cell_,
        cell_list, neighborhood_search)

        for neighbor_ in eachindex(neighbors)
            neighbor = @inbounds neighbors[neighbor_]

            # Making the following `@inbounds` yields a ~2% speedup on an NVIDIA H100.
            # But we don't know if `neighbor` (extracted from the cell list) is in bounds.
            neighbor_coords = extract_svector(neighbor_system_coords,
                                              Val(ndims(neighborhood_search)), neighbor)

            pos_diff = point_coords - neighbor_coords
            distance2 = dot(pos_diff, pos_diff)

            pos_diff, distance2 = compute_periodic_distance(pos_diff, distance2,
                                                            search_radius, periodic_box)

            if distance2 <= search_radius^2
                distance = sqrt(distance2)

                # Check if `neighbor_coords` are in the cell `neighbor_cell_`.
                # For the `SpatialHashingCellList`, this might not be the case
                # if we have a collision.
                if check_collision(neighbor_cell_, neighbor_coords, cell_list, neighborhood_search) && cell_collision
                    continue
                end

                # Inline to avoid loss of performance
                # compared to not using `foreach_point_neighbor`.
                @inline f(point, neighbor, pos_diff, distance)
            end
        end
    end
end

@inline function neighboring_cells(cell, neighborhood_search)
    NDIMS = ndims(neighborhood_search)

    # For `cell = (x, y, z)`, this returns Cartesian indices
    # {x-1, x, x+1} × {y-1, y, y+1} × {z-1, z, z+1}.
    return CartesianIndices(ntuple(i -> (cell[i] - 1):(cell[i] + 1), NDIMS))
end

@inline function eachneighbor(coords, neighborhood_search::GridNeighborhoodSearch)
    cell = cell_coords(coords, neighborhood_search)

    # Merge all lists of points in the neighboring cells into one iterator
    Iterators.flatten(points_in_cell(Tuple(cell), neighborhood_search)
                      for cell in neighboring_cells(cell, neighborhood_search))
end

@propagate_inbounds function points_in_cell(cell_index, neighborhood_search)
    (; cell_list) = neighborhood_search

    return cell_list[periodic_cell_index(cell_index, neighborhood_search)]
end

@inline function periodic_cell_index(cell_index, neighborhood_search)
    (; n_cells, periodic_box, cell_list) = neighborhood_search

    periodic_cell_index(cell_index, periodic_box, n_cells, cell_list)
end

@inline periodic_cell_index(cell_index, ::Nothing, n_cells, cell_list) = cell_index

@inline function periodic_cell_index(cell_index, ::PeriodicBox, n_cells, cell_list)
    # 1-based modulo
    return mod1.(cell_index, n_cells)
end

@inline function cell_coords(coords, neighborhood_search)
    (; periodic_box, cell_list, cell_size) = neighborhood_search

    return cell_coords(coords, periodic_box, cell_list, cell_size)
end

@inline function cell_coords(coords, periodic_box::Nothing, cell_list, cell_size)
    return Tuple(floor_to_int.(coords ./ cell_size))
end

@inline function cell_coords(coords, periodic_box::PeriodicBox, cell_list, cell_size)
    # Subtract `min_corner` to offset coordinates so that the min corner of the periodic
    # box corresponds to the (0, 0, 0) cell of the NHS.
    # This way, there are no partial cells in the domain if the domain size is an integer
    # multiple of the cell size (which is required, see the constructor).
    offset_coords = periodic_coords(coords, periodic_box) .- periodic_box.min_corner

    # Add one for 1-based indexing. The min corner will be the (1, 1, 1)-cell.
    return Tuple(floor_to_int.(offset_coords ./ cell_size)) .+ 1
end

function copy_neighborhood_search(nhs::GridNeighborhoodSearch, search_radius, n_points;
                                  eachpoint = 1:n_points)
    (; periodic_box) = nhs

    cell_list = copy_cell_list(nhs.cell_list, search_radius, periodic_box)

    return GridNeighborhoodSearch{ndims(nhs)}(; search_radius, n_points, periodic_box,
                                              cell_list,
                                              update_strategy = nhs.update_strategy)
end<|MERGE_RESOLUTION|>--- conflicted
+++ resolved
@@ -441,7 +441,6 @@
     initialize_grid!(neighborhood_search, y; parallelization_backend)
 end
 
-<<<<<<< HEAD
 function check_collision(neighbor_cell_, neighbor_coords, cell_list, nhs)
     return false
 end
@@ -468,19 +467,12 @@
     return collisions[hash] || coords[hash] != neighbor_cell
 end
 
-@inline function __foreach_neighbor(f, system_coords, neighbor_system_coords,
+# Specialized version of the function in `neighborhood_search.jl`, which is faster
+# than looping over eachneighbor`.
+@inline function __foreach_neighbor(f, neighbor_system_coords,
                                     neighborhood_search::GridNeighborhoodSearch,
                                     point, point_coords, search_radius)
     (; cell_list, periodic_box) = neighborhood_search
-=======
-# Specialized version of the function in `neighborhood_search.jl`, which is faster
-# than looping over `eachneighbor`.
-@inline function foreach_neighbor(f, neighbor_system_coords,
-                                  neighborhood_search::GridNeighborhoodSearch,
-                                  point, point_coords, search_radius)
-    (; periodic_box) = neighborhood_search
-
->>>>>>> d95c492a
     cell = cell_coords(point_coords, neighborhood_search)
     for neighbor_cell_ in neighboring_cells(cell, neighborhood_search)
         neighbor_cell = Tuple(neighbor_cell_)
