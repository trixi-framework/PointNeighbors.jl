@doc raw"""
    GridNeighborhoodSearch{NDIMS}(; search_radius = 0.0, n_points = 0,
                                  periodic_box = nothing,
                                  cell_list = DictionaryCellList{NDIMS}(),
                                  update_strategy = nothing)

Simple grid-based neighborhood search with uniform search radius.
The domain is divided into a regular grid.
For each (non-empty) grid cell, a list of points in this cell is stored.
Instead of representing a finite domain by an array of cells, a potentially infinite domain
is represented by storing cell lists in a hash table (using Julia's `Dict` data structure),
indexed by the cell index tuple
```math
\left( \left\lfloor \frac{x}{d} \right\rfloor, \left\lfloor \frac{y}{d} \right\rfloor \right) \quad \text{or} \quad
\left( \left\lfloor \frac{x}{d} \right\rfloor, \left\lfloor \frac{y}{d} \right\rfloor, \left\lfloor \frac{z}{d} \right\rfloor \right),
```
where ``x, y, z`` are the space coordinates and ``d`` is the search radius.

To find points within the search radius around a position, only points in the neighboring
cells are considered.

See also (Chalela et al., 2021), (Ihmsen et al. 2011, Section 4.4).

As opposed to (Ihmsen et al. 2011), we do not sort the points in any way,
since not sorting makes our implementation a lot faster (although less parallelizable).

# Arguments
- `NDIMS`: Number of dimensions.

# Keywords
- `search_radius = 0.0`:    The fixed search radius. The default of `0.0` is useful together
                            with [`copy_neighborhood_search`](@ref).
- `n_points = 0`:           Total number of points. The default of `0` is useful together
                            with [`copy_neighborhood_search`](@ref).
- `periodic_box = nothing`: In order to use a (rectangular) periodic domain, pass a
                            [`PeriodicBox`](@ref).
- `cell_list`:              The cell list that maps a cell index to a list of points inside
                            the cell. By default, a [`DictionaryCellList`](@ref) is used.
- `update_strategy = nothing`: Strategy to parallelize `update!`. Available options are:
    - `nothing`: Automatically choose the best available option.
    - [`ParallelUpdate()`](@ref): This is not available for all cell list implementations,
        but is the default when available.
    - [`SemiParallelUpdate()`](@ref): This is available for all cell list implementations
        and is the default when [`ParallelUpdate`](@ref) is not available.
    - [`SerialUpdate()`](@ref)

## References
- M. Chalela, E. Sillero, L. Pereyra, M.A. Garcia, J.B. Cabral, M. Lares, M. Merchán.
  "GriSPy: A Python package for fixed-radius nearest neighbors search".
  In: Astronomy and Computing 34 (2021).
  [doi: 10.1016/j.ascom.2020.100443](https://doi.org/10.1016/j.ascom.2020.100443)
- Markus Ihmsen, Nadir Akinci, Markus Becker, Matthias Teschner.
  "A Parallel SPH Implementation on Multi-Core CPUs".
  In: Computer Graphics Forum 30.1 (2011), pages 99–112.
  [doi: 10.1111/J.1467-8659.2010.01832.X](https://doi.org/10.1111/J.1467-8659.2010.01832.X)
"""
struct GridNeighborhoodSearch{NDIMS, US, CL, ELTYPE, PB, UB} <: AbstractNeighborhoodSearch
    cell_list       :: CL
    search_radius   :: ELTYPE
    periodic_box    :: PB
    n_cells         :: NTuple{NDIMS, Int}    # Required to calculate periodic cell index
    cell_size       :: NTuple{NDIMS, ELTYPE} # Required to calculate cell index
    update_buffer   :: UB                    # Multithreaded buffer for `update!`
    update_strategy :: US
end

function GridNeighborhoodSearch{NDIMS}(; search_radius = 0.0, n_points = 0,
                                       periodic_box = nothing,
                                       cell_list = DictionaryCellList{NDIMS}(),
                                       update_strategy = nothing) where {NDIMS}
    if isnothing(update_strategy)
        # Automatically choose best available update option for this cell list
        update_strategy = first(supported_update_strategies(cell_list))()
    elseif !(typeof(update_strategy) in supported_update_strategies(cell_list))
        throw(ArgumentError("$update_strategy is not a valid update strategy for " *
                            "this cell list. Available options are " *
                            "$(supported_update_strategies(cell_list))"))
    end

    update_buffer = create_update_buffer(update_strategy, cell_list, n_points)

    if search_radius < eps() || isnothing(periodic_box)
        # No periodicity
        n_cells = ntuple(_ -> -1, Val(NDIMS))
        cell_size = ntuple(_ -> search_radius, Val(NDIMS))
    else
        # Round up search radius so that the grid fits exactly into the domain without
        # splitting any cells. This might impact performance slightly, since larger
        # cells mean that more potential neighbors are considered than necessary.
        # Allow small tolerance to avoid inefficient larger cells due to machine
        # rounding errors.
        n_cells = Tuple(floor.(Int, (periodic_box.size .+ 10eps()) / search_radius))
        cell_size = Tuple(periodic_box.size ./ n_cells)

        if any(i -> i < 3, n_cells)
            throw(ArgumentError("the `GridNeighborhoodSearch` needs at least 3 cells " *
                                "in each dimension when used with periodicity. " *
                                "Please use no NHS for very small problems."))
        end
    end

    return GridNeighborhoodSearch(cell_list, search_radius, periodic_box, n_cells,
                                  cell_size, update_buffer, update_strategy)
end

"""
    ParallelUpdate()

Fully parallel initialization and update by using atomic operations to avoid race conditions
when adding points into the same cell.
This is not available for all cell list implementations, but is the default when available.

See [`GridNeighborhoodSearch`](@ref) for usage information.
"""
struct ParallelUpdate end

"""
    ParallelIncrementalUpdate()

Like [`ParallelUpdate`](@ref), but only updates the cells that have changed.
This is generally slower than a full reinitialization with [`ParallelUpdate`](@ref),
but is included for benchmarking purposes.

See [`GridNeighborhoodSearch`](@ref) for usage information.
"""
struct ParallelIncrementalUpdate end

"""
    SemiParallelUpdate()

Loop over all cells in parallel to mark cells with points that now belong to a different
cell. Then, move points of affected cells serially to avoid race conditions.
This is available for all cell list implementations and is the default when
[`ParallelUpdate`](@ref) is not available.

See [`GridNeighborhoodSearch`](@ref) for usage information.
"""
struct SemiParallelUpdate end

"""
    SerialUpdate()

Deactivate parallelization in the neighborhood search update.
Parallel neighborhood search update can be one of the largest sources of error variations
between simulations with different thread numbers due to neighbor ordering changes.

See [`GridNeighborhoodSearch`](@ref) for usage information.
"""
struct SerialUpdate end

<<<<<<< HEAD
# No update buffer needed for fully parallel update
@inline function create_update_buffer(::Union{ParallelUpdate, ParallelIncrementalUpdate},
                                      _, _)
    return nothing
=======
@inline function create_update_buffer(::ParallelUpdate, cell_list, _)
    # Create empty `lengths` vector to read from while writing to `cell_list.cells.lengths`
    n_cells = length(each_cell_index(cell_list))
    return Vector{Int32}(undef, n_cells)
>>>>>>> 550ccd0e
end

@inline function create_update_buffer(::SemiParallelUpdate, cell_list, n_points)
    # Create update buffer and initialize it with empty vectors
    update_buffer = DynamicVectorOfVectors{index_type(cell_list)}(max_outer_length = Threads.nthreads(),
                                                                  max_inner_length = n_points)
    push!(update_buffer, (index_type(cell_list)[] for _ in 1:Threads.nthreads())...)
end

@inline function create_update_buffer(::SerialUpdate, cell_list, n_points)
    # Create update buffer and initialize it with empty vectors.
    # Only one thread is used here, so we only need one element in the buffer.
    update_buffer = DynamicVectorOfVectors{index_type(cell_list)}(max_outer_length = 1,
                                                                  max_inner_length = n_points)
    push!(update_buffer, index_type(cell_list)[])
end

@inline Base.ndims(::GridNeighborhoodSearch{NDIMS}) where {NDIMS} = NDIMS

function initialize!(neighborhood_search::GridNeighborhoodSearch,
                     x::AbstractMatrix, y::AbstractMatrix)
    initialize_grid!(neighborhood_search, y)
end

function initialize_grid!(neighborhood_search::GridNeighborhoodSearch, y::AbstractMatrix)
    (; cell_list) = neighborhood_search

    empty!(cell_list)

    if neighborhood_search.search_radius < eps()
        # Cannot initialize with zero search radius.
        # This is used in TrixiParticles when a neighborhood search is not used.
        return neighborhood_search
    end

    for point in axes(y, 2)
        # Get cell index of the point's cell
        point_coords = extract_svector(y, Val(ndims(neighborhood_search)), point)
        cell = cell_coords(point_coords, neighborhood_search)

        # Add point to corresponding cell
        push_cell!(cell_list, cell, point)
    end

    return neighborhood_search
end

<<<<<<< HEAD
# WARNING! Undocumented, experimental feature:
# By default, determine the parallelization backend from the type of `y`.
# Optionally, pass a `KernelAbstractions.Backend` to run the KernelAbstractions.jl code
# on this backend. This can be useful to run GPU kernels on the CPU by passing
# `parallelization_backend = KernelAbstractions.CPU()`, even though `y isa Array`.
function initialize_grid!(neighborhood_search::GridNeighborhoodSearch{<:Any, ParallelUpdate},
                          y::AbstractMatrix; parallelization_backend = y)
    (; cell_list) = neighborhood_search

    empty!(cell_list)

    if neighborhood_search.search_radius < eps()
        # Cannot initialize with zero search radius.
        # This is used in TrixiParticles when a neighborhood search is not used.
        return neighborhood_search
    end

    @threaded parallelization_backend for point in axes(y, 2)
        # Get cell index of the point's cell
        point_coords = extract_svector(y, Val(ndims(neighborhood_search)), point)
        cell = cell_coords(point_coords, neighborhood_search)

        # Add point to corresponding cell
        push_cell_atomic!(cell_list, cell, point)
    end

    return neighborhood_search
end

# WARNING! Undocumented, experimental feature:
=======
# WARNING! Experimental feature:
>>>>>>> 550ccd0e
# By default, determine the parallelization backend from the type of `x`.
# Optionally, pass a `KernelAbstractions.Backend` to run the KernelAbstractions.jl code
# on this backend. This can be useful to run GPU kernels on the CPU by passing
# `parallelization_backend = KernelAbstractions.CPU()`, even though `x isa Array`.
function update!(neighborhood_search::GridNeighborhoodSearch,
                 x::AbstractMatrix, y::AbstractMatrix;
                 points_moving = (true, true), parallelization_backend = x)
    # The coordinates of the first set of points are irrelevant for this NHS.
    # Only update when the second set is moving.
    points_moving[2] || return neighborhood_search

    update_grid!(neighborhood_search, y; parallelization_backend)
end

# Update only with neighbor coordinates
function update_grid!(neighborhood_search::GridNeighborhoodSearch{NDIMS},
                      y::AbstractMatrix; parallelization_backend = y) where {NDIMS}
    update_grid!(neighborhood_search, i -> extract_svector(y, Val(NDIMS), i);
                 parallelization_backend)
end

# Serial and semi-parallel update.
# See the warning above. `parallelization_backend = nothing` will use `Polyester.@batch`.
function update_grid!(neighborhood_search::Union{GridNeighborhoodSearch{<:Any,
                                                                        SerialUpdate},
                                                 GridNeighborhoodSearch{<:Any,
                                                                        SemiParallelUpdate}},
                      coords_fun::Function; parallelization_backend = nothing)
    (; cell_list, update_buffer) = neighborhood_search

    # Empty each thread's list
    @threaded parallelization_backend for i in eachindex(update_buffer)
        emptyat!(update_buffer, i)
    end

    # Find all cells containing points that now belong to another cell.
    # This loop is threaded for `update_strategy == SemiParallelUpdate()`.
    mark_changed_cells!(neighborhood_search, coords_fun, parallelization_backend)

    # Iterate over all marked cells and move the points into their new cells.
    # This is always a serial loop (hence "semi-parallel").
    for j in eachindex(update_buffer)
        for cell_index in update_buffer[j]
            points = cell_list[cell_index]

            # Find all points whose coordinates do not match this cell.
            #
            # WARNING!!!
            # The `DynamicVectorOfVectors` requires this loop to be **in descending order**.
            # `deleteat_cell!(..., i)` will change the order of points that come after `i`.
            for i in reverse(eachindex(points))
                point = points[i]
                cell_coords_ = cell_coords(coords_fun(point), neighborhood_search)

                if !is_correct_cell(cell_list, cell_coords_, cell_index)
                    new_cell_coords = cell_coords(coords_fun(point), neighborhood_search)

                    # Add point to new cell or create cell if it does not exist
                    push_cell!(cell_list, new_cell_coords, point)

                    # Remove moved point from this cell
                    deleteat_cell!(cell_list, cell_index, i)
                end
            end
        end
    end

    return neighborhood_search
end

# The type annotation is to make Julia specialize on the type of the function.
# Otherwise, unspecialized code will cause a lot of allocations and heavily impact performance.
# See https://docs.julialang.org/en/v1/manual/performance-tips/#Be-aware-of-when-Julia-avoids-specializing
@inline function mark_changed_cells!(neighborhood_search::GridNeighborhoodSearch{<:Any,
                                                                                 SemiParallelUpdate},
                                     coords_fun::T, parallelization_backend) where {T}
    (; cell_list) = neighborhood_search

    # `each_cell_index(cell_list)` might return a `KeySet`, which has to be `collect`ed
    # first to be able to be used in a threaded loop. This function takes care of that.
    @threaded parallelization_backend for cell_index in each_cell_index_threadable(cell_list)
        mark_changed_cell!(neighborhood_search, cell_index, coords_fun)
    end
end

@inline function mark_changed_cells!(neighborhood_search::GridNeighborhoodSearch{<:Any,
                                                                                 SerialUpdate},
                                     coords_fun::T, _) where {T}
    (; cell_list) = neighborhood_search

    for cell_index in each_cell_index(cell_list)
        mark_changed_cell!(neighborhood_search, cell_index, coords_fun)
    end
end

@inline function mark_changed_cell!(neighborhood_search, cell_index, coords_fun)
    (; cell_list, update_buffer) = neighborhood_search

    for point in cell_list[cell_index]
        cell = cell_coords(coords_fun(point), neighborhood_search)

        # `cell` is a tuple, `cell_index` is the linear index used internally by the
        # cell list to store cells inside `cell`.
        # These can be identical (see `DictionaryCellList`).
        if !is_correct_cell(cell_list, cell, cell_index)
            # Mark this cell and continue with the next one
            pushat!(update_buffer, Threads.threadid(), cell_index)
            break
        end
    end
end

# Fully parallel update with atomic push.
# See the warning above. `parallelization_backend = nothing` will use `Polyester.@batch`.
function update_grid!(neighborhood_search::Union{GridNeighborhoodSearch{<:Any, ParallelUpdate},
                                                 GridNeighborhoodSearch{<:Any, ParallelIncrementalUpdate}},
                      coords_fun::Function; parallelization_backend = nothing)
    (; cell_list, update_buffer) = neighborhood_search

    # Note that we need two separate loops for adding and removing points.
    # `push_cell_atomic!` only guarantees thread-safety when different threads push
    # simultaneously, but it does not work when `deleteat_cell!` is called at the same time.

    # While pushing to the cell list, iterating over the cell lists is not safe.
    # We can work around this by using the old lengths.
    # TODO this is hardcoded for the `FullGridCellList`
    @threaded parallelization_backend for i in eachindex(update_buffer,
                                                         cell_list.cells.lengths)
        update_buffer[i] = cell_list.cells.lengths[i]
    end

    # Add points to new cells
    @threaded parallelization_backend for cell_index in each_cell_index_threadable(cell_list)
        for i in 1:update_buffer[cell_index]
            point = cell_list.cells.backend[i, cell_index]
            cell_coords_ = cell_coords(coords_fun(point), neighborhood_search)

            if !is_correct_cell(cell_list, cell_coords_, cell_index)
                new_cell_coords = cell_coords(coords_fun(point), neighborhood_search)

                # Add point to new cell or create cell if it does not exist
                push_cell_atomic!(cell_list, new_cell_coords, point)
            end
        end
    end

    # Remove points from old cells
    @threaded parallelization_backend for cell_index in each_cell_index_threadable(cell_list)
        points = cell_list[cell_index]

        # WARNING!!!
        # The `DynamicVectorOfVectors` requires this loop to be **in descending order**.
        # `deleteat_cell!(..., i)` will change the order of points that come after `i`.
        for i in reverse(eachindex(points))
            point = points[i]
            cell_coords_ = cell_coords(coords_fun(point), neighborhood_search)

            if !is_correct_cell(cell_list, cell_coords_, cell_index)
                # Remove moved point from this cell
                deleteat_cell!(cell_list, cell_index, i)
            end
        end
    end

    return neighborhood_search
end

# Note that this is only defined when a matrix `y` is passed. When updating with a function,
# it will fall back to the semi-parallel update.
function update_grid!(neighborhood_search::GridNeighborhoodSearch{<:Any, ParallelUpdate},
                      y::AbstractMatrix; parallelization_backend = y)
    # The parallel (atomic) initialization is usually faster than the incremental update
    initialize_grid!(neighborhood_search, y; parallelization_backend)
end

@propagate_inbounds function foreach_neighbor(f, system_coords, neighbor_system_coords,
                                              neighborhood_search::GridNeighborhoodSearch,
                                              point;
                                              search_radius = search_radius(neighborhood_search))
    # Due to https://github.com/JuliaLang/julia/issues/30411, we cannot just remove
    # a `@boundscheck` by calling this function with `@inbounds` because it has a kwarg.
    # We have to use `@propagate_inbounds`, which will also remove boundschecks
    # in the neighbor loop, which is not safe (see comment below).
    # To avoid this, we have to use a function barrier to disable the `@inbounds` again.
    point_coords = extract_svector(system_coords, Val(ndims(neighborhood_search)), point)

    __foreach_neighbor(f, system_coords, neighbor_system_coords, neighborhood_search,
                       point, point_coords, search_radius)
end

@inline function __foreach_neighbor(f, system_coords, neighbor_system_coords,
                                    neighborhood_search::GridNeighborhoodSearch,
                                    point, point_coords, search_radius)
    (; periodic_box) = neighborhood_search

    cell = cell_coords(point_coords, neighborhood_search)

    for neighbor_cell_ in neighboring_cells(cell, neighborhood_search)
        neighbor_cell = Tuple(neighbor_cell_)
        neighbors = points_in_cell(neighbor_cell, neighborhood_search)

        for neighbor_ in eachindex(neighbors)
            neighbor = @inbounds neighbors[neighbor_]

            # Making the following `@inbounds` yields a ~2% speedup on an NVIDIA H100.
            # But we don't know if `neighbor` (extracted from the cell list) is in bounds.
            neighbor_coords = extract_svector(neighbor_system_coords,
                                              Val(ndims(neighborhood_search)), neighbor)

            pos_diff = point_coords - neighbor_coords
            distance2 = dot(pos_diff, pos_diff)

            pos_diff, distance2 = compute_periodic_distance(pos_diff, distance2,
                                                            search_radius,
                                                            periodic_box)

            if distance2 <= search_radius^2
                distance = sqrt(distance2)

                # Inline to avoid loss of performance
                # compared to not using `foreach_point_neighbor`.
                @inline f(point, neighbor, pos_diff, distance)
            end
        end
    end
end

@inline function neighboring_cells(cell, neighborhood_search)
    NDIMS = ndims(neighborhood_search)

    # For `cell = (x, y, z)`, this returns Cartesian indices
    # {x-1, x, x+1} × {y-1, y, y+1} × {z-1, z, z+1}.
    return CartesianIndices(ntuple(i -> (cell[i] - 1):(cell[i] + 1), NDIMS))
end

@inline function eachneighbor(coords, neighborhood_search::GridNeighborhoodSearch)
    cell = cell_coords(coords, neighborhood_search)

    # Merge all lists of points in the neighboring cells into one iterator
    Iterators.flatten(points_in_cell(Tuple(cell), neighborhood_search)
                      for cell in neighboring_cells(cell, neighborhood_search))
end

@propagate_inbounds function points_in_cell(cell_index, neighborhood_search)
    (; cell_list) = neighborhood_search

    return cell_list[periodic_cell_index(cell_index, neighborhood_search)]
end

@inline function periodic_cell_index(cell_index, neighborhood_search)
    (; n_cells, periodic_box, cell_list) = neighborhood_search

    periodic_cell_index(cell_index, periodic_box, n_cells, cell_list)
end

@inline periodic_cell_index(cell_index, ::Nothing, n_cells, cell_list) = cell_index

@inline function periodic_cell_index(cell_index, ::PeriodicBox, n_cells, cell_list)
    # 1-based modulo
    return mod1.(cell_index, n_cells)
end

@inline function cell_coords(coords, neighborhood_search)
    (; periodic_box, cell_list, cell_size) = neighborhood_search

    return cell_coords(coords, periodic_box, cell_list, cell_size)
end

@inline function cell_coords(coords, periodic_box::Nothing, cell_list, cell_size)
    return Tuple(floor_to_int.(coords ./ cell_size))
end

@inline function cell_coords(coords, periodic_box::PeriodicBox, cell_list, cell_size)
    # Subtract `min_corner` to offset coordinates so that the min corner of the periodic
    # box corresponds to the (0, 0, 0) cell of the NHS.
    # This way, there are no partial cells in the domain if the domain size is an integer
    # multiple of the cell size (which is required, see the constructor).
    offset_coords = periodic_coords(coords, periodic_box) .- periodic_box.min_corner

    # Add one for 1-based indexing. The min corner will be the (1, 1, 1)-cell.
    return Tuple(floor_to_int.(offset_coords ./ cell_size)) .+ 1
end

function copy_neighborhood_search(nhs::GridNeighborhoodSearch, search_radius, n_points;
                                  eachpoint = 1:n_points)
    (; periodic_box) = nhs

    cell_list = copy_cell_list(nhs.cell_list, search_radius, periodic_box)

    return GridNeighborhoodSearch{ndims(nhs)}(; search_radius, n_points, periodic_box,
                                              cell_list,
                                              update_strategy = nhs.update_strategy)
end<|MERGE_RESOLUTION|>--- conflicted
+++ resolved
@@ -148,17 +148,15 @@
 """
 struct SerialUpdate end
 
-<<<<<<< HEAD
-# No update buffer needed for fully parallel update
-@inline function create_update_buffer(::Union{ParallelUpdate, ParallelIncrementalUpdate},
-                                      _, _)
+# No update buffer needed for fully parallel non-incremental update/initialize
+@inline function create_update_buffer(::ParallelUpdate, _, _)
     return nothing
-=======
-@inline function create_update_buffer(::ParallelUpdate, cell_list, _)
+end
+
+@inline function create_update_buffer(::ParallelIncrementalUpdate, cell_list, _)
     # Create empty `lengths` vector to read from while writing to `cell_list.cells.lengths`
     n_cells = length(each_cell_index(cell_list))
     return Vector{Int32}(undef, n_cells)
->>>>>>> 550ccd0e
 end
 
 @inline function create_update_buffer(::SemiParallelUpdate, cell_list, n_points)
@@ -206,13 +204,13 @@
     return neighborhood_search
 end
 
-<<<<<<< HEAD
-# WARNING! Undocumented, experimental feature:
+# WARNING! Experimental feature:
 # By default, determine the parallelization backend from the type of `y`.
 # Optionally, pass a `KernelAbstractions.Backend` to run the KernelAbstractions.jl code
 # on this backend. This can be useful to run GPU kernels on the CPU by passing
 # `parallelization_backend = KernelAbstractions.CPU()`, even though `y isa Array`.
-function initialize_grid!(neighborhood_search::GridNeighborhoodSearch{<:Any, ParallelUpdate},
+function initialize_grid!(neighborhood_search::GridNeighborhoodSearch{<:Any,
+                                                                      ParallelUpdate},
                           y::AbstractMatrix; parallelization_backend = y)
     (; cell_list) = neighborhood_search
 
@@ -226,7 +224,7 @@
 
     @threaded parallelization_backend for point in axes(y, 2)
         # Get cell index of the point's cell
-        point_coords = extract_svector(y, Val(ndims(neighborhood_search)), point)
+        point_coords = @inbounds extract_svector(y, Val(ndims(neighborhood_search)), point)
         cell = cell_coords(point_coords, neighborhood_search)
 
         # Add point to corresponding cell
@@ -236,10 +234,7 @@
     return neighborhood_search
 end
 
-# WARNING! Undocumented, experimental feature:
-=======
 # WARNING! Experimental feature:
->>>>>>> 550ccd0e
 # By default, determine the parallelization backend from the type of `x`.
 # Optionally, pass a `KernelAbstractions.Backend` to run the KernelAbstractions.jl code
 # on this backend. This can be useful to run GPU kernels on the CPU by passing
@@ -354,8 +349,10 @@
 
 # Fully parallel update with atomic push.
 # See the warning above. `parallelization_backend = nothing` will use `Polyester.@batch`.
-function update_grid!(neighborhood_search::Union{GridNeighborhoodSearch{<:Any, ParallelUpdate},
-                                                 GridNeighborhoodSearch{<:Any, ParallelIncrementalUpdate}},
+function update_grid!(neighborhood_search::Union{GridNeighborhoodSearch{<:Any,
+                                                                        ParallelUpdate},
+                                                 GridNeighborhoodSearch{<:Any,
+                                                                        ParallelIncrementalUpdate}},
                       coords_fun::Function; parallelization_backend = nothing)
     (; cell_list, update_buffer) = neighborhood_search
 
