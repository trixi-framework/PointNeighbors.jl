--- conflicted
+++ resolved
@@ -267,14 +267,9 @@
 end
 
 # Update only with neighbor coordinates
-<<<<<<< HEAD
-function update_grid!(neighborhood_search::GridNeighborhoodSearch{NDIMS}, y::AbstractMatrix;
+function update_grid!(neighborhood_search::GridNeighborhoodSearch, y::AbstractMatrix;
                       parallelization_backend = default_backend(y),
-                      eachindex_y = axes(y, 2)) where {NDIMS}
-=======
-function update_grid!(neighborhood_search::GridNeighborhoodSearch, y::AbstractMatrix;
-                      parallelization_backend = default_backend(y))
->>>>>>> a65dc9aa
+                      eachindex_y = axes(y, 2))
     (; cell_list, update_buffer) = neighborhood_search
 
     if eachindex_y != axes(y, 2)
@@ -324,11 +319,7 @@
 @inline function mark_changed_cells!(neighborhood_search::GridNeighborhoodSearch{<:Any,
                                                                                  SemiParallelUpdate},
                                      y, parallelization_backend)
-<<<<<<< HEAD
-    (; cell_list) = neighborhood_search
-=======
     (; cell_list, update_buffer) = neighborhood_search
->>>>>>> a65dc9aa
 
     # `each_cell_index(cell_list)` might return a `KeySet`, which has to be `collect`ed
     # first to support indexing.
