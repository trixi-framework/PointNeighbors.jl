--- conflicted
+++ resolved
@@ -194,21 +194,14 @@
 
 function initialize!(neighborhood_search::GridNeighborhoodSearch,
                      x::AbstractMatrix, y::AbstractMatrix;
-<<<<<<< HEAD
-                     eachindex_y = axes(y, 2), parallelization_backend = y)
-    initialize_grid!(neighborhood_search, y; eachindex_y, parallelization_backend)
+                     parallelization_backend = default_backend(x),
+                     eachindex_y = axes(y, 2))
+    initialize_grid!(neighborhood_search, y; parallelization_backend, eachindex_y)
 end
 
 function initialize_grid!(neighborhood_search::GridNeighborhoodSearch, y::AbstractMatrix;
-                          eachindex_y = axes(y, 2), parallelization_backend = y)
-=======
-                     parallelization_backend = default_backend(x))
-    initialize_grid!(neighborhood_search, y; parallelization_backend)
-end
-
-function initialize_grid!(neighborhood_search::GridNeighborhoodSearch, y::AbstractMatrix;
-                          parallelization_backend = default_backend(y))
->>>>>>> 0a195696
+                          parallelization_backend = default_backend(y),
+                          eachindex_y = axes(y, 2))
     (; cell_list) = neighborhood_search
 
     empty!(cell_list)
@@ -219,18 +212,12 @@
         return neighborhood_search
     end
 
-<<<<<<< HEAD
     @boundscheck checkbounds(y, eachindex_y)
 
-    for point in eachindex_y
-        # Get cell index of the point's cell
-        @inbounds point_coords = extract_svector(y, Val(ndims(neighborhood_search)), point)
-=======
     # Ignore the parallelization backend here. This cannot be parallelized.
     for point in axes(y, 2)
         # Get cell index of the point's cell
         point_coords = @inbounds extract_svector(y, Val(ndims(neighborhood_search)), point)
->>>>>>> 0a195696
         cell = cell_coords(point_coords, neighborhood_search)
 
         # Add point to corresponding cell
@@ -242,12 +229,8 @@
 
 function initialize_grid!(neighborhood_search::GridNeighborhoodSearch{<:Any,
                                                                       ParallelUpdate},
-<<<<<<< HEAD
-                          y::AbstractMatrix;
-                          eachindex_y = axes(y, 2), parallelization_backend = y)
-=======
-                          y::AbstractMatrix; parallelization_backend = default_backend(y))
->>>>>>> 0a195696
+                          y::AbstractMatrix; parallelization_backend = default_backend(y),
+                          eachindex_y = axes(y, 2))
     (; cell_list) = neighborhood_search
 
     empty!(cell_list)
@@ -274,12 +257,8 @@
 
 function update!(neighborhood_search::GridNeighborhoodSearch,
                  x::AbstractMatrix, y::AbstractMatrix;
-<<<<<<< HEAD
-                 eachindex_y = axes(y, 2), points_moving = (true, true),
-                 parallelization_backend = x)
-=======
-                 points_moving = (true, true), parallelization_backend = default_backend(x))
->>>>>>> 0a195696
+                 points_moving = (true, true), parallelization_backend = default_backend(x),
+                 eachindex_y = axes(y, 2))
     # The coordinates of the first set of points are irrelevant for this NHS.
     # Only update when the second set is moving.
     points_moving[2] || return neighborhood_search
@@ -299,30 +278,15 @@
 end
 
 # Update only with neighbor coordinates
-<<<<<<< HEAD
-function update_grid!(neighborhood_search::GridNeighborhoodSearch{NDIMS},
-                      y::AbstractMatrix;
-                      eachindex_y = axes(y, 2), parallelization_backend = y) where {NDIMS}
+function update_grid!(neighborhood_search::GridNeighborhoodSearch{NDIMS}, y::AbstractMatrix;
+                      parallelization_backend = default_backend(y),
+                      eachindex_y = axes(y, 2)) where {NDIMS}
+    (; cell_list, update_buffer) = neighborhood_search
+
     if eachindex_y != axes(y, 2)
+        # Incremental update doesn't support inactive points
         error("this neighborhood search/update strategy does not support inactive points")
     end
-
-    update_grid!(neighborhood_search, i -> extract_svector(y, Val(NDIMS), i);
-                 parallelization_backend)
-end
-
-# Serial and semi-parallel update.
-# See the warning above. `parallelization_backend = nothing` will use `Polyester.@batch`.
-function update_grid!(neighborhood_search::Union{GridNeighborhoodSearch{<:Any,
-                                                                        SerialIncrementalUpdate},
-                                                 GridNeighborhoodSearch{<:Any,
-                                                                        SemiParallelUpdate}},
-                      coords_fun::Function; parallelization_backend = nothing)
-=======
-function update_grid!(neighborhood_search::GridNeighborhoodSearch{NDIMS}, y::AbstractMatrix;
-                      parallelization_backend = default_backend(y)) where {NDIMS}
->>>>>>> 0a195696
-    (; cell_list, update_buffer) = neighborhood_search
 
     # Empty each thread's list
     @threaded parallelization_backend for i in eachindex(update_buffer)
@@ -410,8 +374,14 @@
 # Fully parallel incremental update with atomic push.
 function update_grid!(neighborhood_search::GridNeighborhoodSearch{<:Any,
                                                                   ParallelIncrementalUpdate},
-                      y::AbstractMatrix; parallelization_backend = default_backend(y))
+                      y::AbstractMatrix; parallelization_backend = default_backend(y),
+                      eachindex_y = axes(y, 2))
     (; cell_list, update_buffer) = neighborhood_search
+
+    if eachindex_y != axes(y, 2)
+        # Incremental update doesn't support inactive points
+        error("this neighborhood search/update strategy does not support inactive points")
+    end
 
     # Note that we need two separate loops for adding and removing points.
     # `push_cell_atomic!` only guarantees thread-safety when different threads push
@@ -461,18 +431,16 @@
     return neighborhood_search
 end
 
-<<<<<<< HEAD
-=======
 # Non-incremental update strategies just forward to `initialize_grid!`
 function update_grid!(neighborhood_search::Union{GridNeighborhoodSearch{<:Any,
                                                                         ParallelUpdate},
                                                  GridNeighborhoodSearch{<:Any,
                                                                         SerialUpdate}},
-                      y::AbstractMatrix; parallelization_backend = default_backend(y))
-    initialize_grid!(neighborhood_search, y; parallelization_backend)
-end
-
->>>>>>> 0a195696
+                      y::AbstractMatrix; parallelization_backend = default_backend(y),
+                      eachindex_y = axes(y, 2))
+    initialize_grid!(neighborhood_search, y; parallelization_backend, eachindex_y)
+end
+
 # Specialized version of the function in `neighborhood_search.jl`, which is faster
 # than looping over `eachneighbor`.
 @inline function foreach_neighbor(f, neighbor_system_coords,
