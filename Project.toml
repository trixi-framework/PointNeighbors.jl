--- conflicted
+++ resolved
@@ -20,16 +20,10 @@
 PointNeighborsCellListMapExt = "CellListMap"
 
 [compat]
-<<<<<<< HEAD
-Adapt = "3, 4"
-Atomix = "0.1, 1"
-CellListMap = "0.9"
-GPUArraysCore = "0.1, 0.2"
-=======
 Adapt = "4"
 Atomix = "1"
+CellListMap = "0.9"
 GPUArraysCore = "0.2"
->>>>>>> 88925f9d
 KernelAbstractions = "0.9"
 LinearAlgebra = "1"
 Polyester = "0.7.5"
