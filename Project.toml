name = "PointNeighbors"
uuid = "1c4d5385-0a27-49de-8e2c-43b175c8985c"
authors = ["Erik Faulhaber <erik.faulhaber@uni-koeln.de>"]
version = "0.4.6-dev"

[deps]
Adapt = "79e6a3ab-5dfb-504d-930d-738a2a938a0e"
Atomix = "a9b6321e-bd34-4604-b9c9-b65b8de01458"
GPUArraysCore = "46192b85-c4d5-4398-a991-12ede77f4527"
KernelAbstractions = "63c18a36-062a-441e-b654-da1e3ab1ce7c"
LinearAlgebra = "37e2e46d-f89d-539d-b4ee-838fcccc9c8e"
Polyester = "f517fe37-dbe3-4b94-8317-1923a5111588"
Reexport = "189a3867-3050-52da-a836-e630ba90ab69"
StaticArrays = "90137ffa-7385-5640-81b9-e52037218182"

[weakdeps]
CellListMap = "69e1c6dd-3888-40e6-b3c8-31ac5f578864"

[extensions]
PointNeighborsCellListMapExt = "CellListMap"

[compat]
Adapt = "3, 4"
Atomix = "0.1"
<<<<<<< HEAD
CellListMap = "0.9"
GPUArraysCore = "0.1"
=======
GPUArraysCore = "0.1, 0.2"
>>>>>>> 8630a8b3
KernelAbstractions = "0.9"
LinearAlgebra = "1"
Polyester = "0.7.5"
Reexport = "1"
StaticArrays = "1"
julia = "1.9"<|MERGE_RESOLUTION|>--- conflicted
+++ resolved
@@ -22,12 +22,8 @@
 [compat]
 Adapt = "3, 4"
 Atomix = "0.1"
-<<<<<<< HEAD
 CellListMap = "0.9"
-GPUArraysCore = "0.1"
-=======
 GPUArraysCore = "0.1, 0.2"
->>>>>>> 8630a8b3
 KernelAbstractions = "0.9"
 LinearAlgebra = "1"
 Polyester = "0.7.5"
