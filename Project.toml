--- conflicted
+++ resolved
@@ -1,11 +1,8 @@
 name = "PointNeighbors"
 uuid = "1c4d5385-0a27-49de-8e2c-43b175c8985c"
 authors = ["Erik Faulhaber <erik.faulhaber@uni-koeln.de>"]
-<<<<<<< HEAD
-version = "0.4.6"
-=======
-version = "0.4.7-dev"
->>>>>>> 16b5269e
+version = "0.4.7"
+
 
 [deps]
 Adapt = "79e6a3ab-5dfb-504d-930d-738a2a938a0e"
