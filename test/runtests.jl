--- conflicted
+++ resolved
@@ -3,12 +3,6 @@
 const POINTNEIGHBORS_TEST = lowercase(get(ENV, "POINTNEIGHBORS_TEST", "all"))
 
 @testset verbose=true "PointNeighbors.jl Tests" begin
-<<<<<<< HEAD
-    include("vector_of_vectors.jl")
-    include("nhs_trivial.jl")
-    include("nhs_grid.jl")
-    include("neighborhood_search.jl")
-=======
     if POINTNEIGHBORS_TEST in ("all", "unit")
         include("unittest.jl")
     end
@@ -16,5 +10,4 @@
     if POINTNEIGHBORS_TEST in ("all", "benchmarks")
         include("benchmarks.jl")
     end
->>>>>>> 927120c4
 end;