include("test_util.jl")

@testset verbose=true "PointNeighbors.jl Tests" begin
<<<<<<< HEAD
    include("trivial_nhs.jl")
    include("grid_nhs.jl")
    include("neighborhood_search.jl")
end;
=======
    include("nhs_trivial.jl")
    include("nhs_grid.jl")
end
>>>>>>> ded61671
<|MERGE_RESOLUTION|>--- conflicted
+++ resolved
@@ -1,13 +1,7 @@
 include("test_util.jl")
 
 @testset verbose=true "PointNeighbors.jl Tests" begin
-<<<<<<< HEAD
-    include("trivial_nhs.jl")
-    include("grid_nhs.jl")
-    include("neighborhood_search.jl")
-end;
-=======
     include("nhs_trivial.jl")
     include("nhs_grid.jl")
-end
->>>>>>> ded61671
+    include("neighborhood_search.jl")
+end