# This file contains tests for the generic functions in `src/neighborhood_search.jl` and
# tests comparing all NHS implementations against the `TrivialNeighborhoodSearch`.
@testset verbose=true "All Neighborhood Searches" begin
    @testset verbose=true "Periodicity" begin
        # These examples are constructed by hand and are therefore a good test for the
        # trivial neighborhood search as well.
        # (As opposed to the tests below that are just comparing against the trivial NHS.)

        # Names, coordinates and corresponding periodic boxes for each test
        names = [
            "Simple Example 2D",
            "Box Not Multiple of Search Radius 2D",
            "Simple Example 3D",
        ]

        coordinates = [
            [-0.08 0.0 0.18 0.1 -0.08
             -0.12 -0.05 -0.09 0.15 0.39],
            [-0.08 0.0 0.18 0.1 -0.08
             -0.12 -0.05 -0.09 0.15 0.42],
            [-0.08 0.0 0.18 0.1 -0.08
             -0.12 -0.05 -0.09 0.15 0.39
             0.14 0.34 0.12 0.06 0.13],
        ]

        periodic_boxes = [
            ([-0.1, -0.2], [0.2, 0.4]),
            # The `GridNeighborhoodSearch` is forced to round up the cell sizes in this test
            # to avoid split cells.
            ([-0.1, -0.2], [0.205, 0.43]),
            ([-0.1, -0.2, 0.05], [0.2, 0.4, 0.35]),
        ]

        @testset verbose=true "$(names[i])" for i in eachindex(names)
            coords = coordinates[i]

            NDIMS = size(coords, 1)
            n_particles = size(coords, 2)
            search_radius = 0.1

            neighborhood_searches = [
                TrivialNeighborhoodSearch{NDIMS}(search_radius, 1:n_particles,
                                                 periodic_box_min_corner = periodic_boxes[i][1],
                                                 periodic_box_max_corner = periodic_boxes[i][2]),
                GridNeighborhoodSearch{NDIMS}(search_radius, n_particles,
                                              periodic_box_min_corner = periodic_boxes[i][1],
                                              periodic_box_max_corner = periodic_boxes[i][2]),
<<<<<<< HEAD
                GridNeighborhoodSearch{NDIMS}(search_radius, n_particles,
                                              periodic_box_min_corner = periodic_boxes[i][1],
                                              periodic_box_max_corner = periodic_boxes[i][2],
                                              cell_list = FullGridCellList(periodic_boxes[i][1],
                                                                           periodic_boxes[i][2],
                                                                           search_radius,
                                                                           periodicity = true)),
=======
                PrecomputedNeighborhoodSearch{NDIMS}(search_radius, n_particles,
                                                     periodic_box_min_corner = periodic_boxes[i][1],
                                                     periodic_box_max_corner = periodic_boxes[i][2]),
>>>>>>> 591827bd
            ]

            neighborhood_searches_names = [
                "`TrivialNeighborhoodSearch`",
                "`GridNeighborhoodSearch`",
<<<<<<< HEAD
                "`GridNeighborhoodSearch` with `FullGridCellList",
=======
                "`PrecomputedNeighborhoodSearch`",
>>>>>>> 591827bd
            ]

            # Run this for every neighborhood search
            @testset "$(neighborhood_searches_names[j])" for j in eachindex(neighborhood_searches_names)
                nhs = neighborhood_searches[j]

                initialize!(nhs, coords, coords)

                neighbors = [Int[] for _ in axes(coords, 2)]

                for_particle_neighbor(coords, coords, nhs,
                                      particles = axes(coords, 2)) do particle, neighbor,
                                                                      pos_diff, distance
                    append!(neighbors[particle], neighbor)
                end

                # All of these tests are designed to yield the same neighbor lists.
                # Note that we have to sort the neighbor lists because neighborhood searches
                # might produce different orders.
                @test sort(neighbors[1]) == [1, 3, 5]
                @test sort(neighbors[2]) == [2]
                @test sort(neighbors[3]) == [1, 3]
                @test sort(neighbors[4]) == [4]
                @test sort(neighbors[5]) == [1, 5]
            end
        end
    end

    @testset verbose=true "Compare Against `TrivialNeighborhoodSearch`" begin
        cloud_sizes = [
            (10, 11),
            (100, 90),
            (9, 10, 7),
            (39, 40, 41),
        ]

        seeds = [1, 2]
        name(size, seed) = "$(length(size))D with $(prod(size)) Particles " *
                           "($(seed == 1 ? "`initialize!`" : "`update!`"))"
        @testset verbose=true "$(name(cloud_size, seed)))" for cloud_size in cloud_sizes,
                                                               seed in seeds

            coords = point_cloud(cloud_size, seed = seed)
            NDIMS = length(cloud_size)
            n_particles = size(coords, 2)
            search_radius = 2.5

            # Use different coordinates for `initialize!` and then `update!` with the
            # correct coordinates to make sure that `update!` is working as well.
            coords_initialize = point_cloud(cloud_size, seed = 1)

            # Compute expected neighbor lists by brute-force looping over all particles
            # as potential neighbors (`TrivialNeighborhoodSearch`).
            trivial_nhs = TrivialNeighborhoodSearch{NDIMS}(search_radius, axes(coords, 2))

            neighbors_expected = [Int[] for _ in axes(coords, 2)]

            for_particle_neighbor(coords, coords, trivial_nhs,
                                  parallel = false) do particle, neighbor,
                                                       pos_diff, distance
                append!(neighbors_expected[particle], neighbor)
            end

            min_corner = minimum(coords, dims = 2) .- search_radius
            max_corner = maximum(coords, dims = 2) .+ search_radius

            neighborhood_searches = [
<<<<<<< HEAD
                GridNeighborhoodSearch{NDIMS}(search_radius, size(coords, 2)),
                # Expand the domain by `search_radius`, as we need the neighboring cells of
                # the minimum and maximum coordinates as well.
                GridNeighborhoodSearch{NDIMS}(search_radius, size(coords, 2),
                                              cell_list = FullGridCellList(min_corner,
                                                                           max_corner,
                                                                           search_radius)),
=======
                GridNeighborhoodSearch{NDIMS}(search_radius, n_particles),
                PrecomputedNeighborhoodSearch{NDIMS}(search_radius, n_particles),
>>>>>>> 591827bd
            ]

            neighborhood_searches_names = [
                "`GridNeighborhoodSearch`",
<<<<<<< HEAD
                "`GridNeighborhoodSearch` with `FullGridCellList`",
=======
                "`PrecomputedNeighborhoodSearch`",
>>>>>>> 591827bd
            ]

            @testset "$(neighborhood_searches_names[i])" for i in eachindex(neighborhood_searches_names)
                nhs = neighborhood_searches[i]

                # Initialize with `seed = 1`
                initialize!(nhs, coords_initialize, coords_initialize)

                # For other seeds, update with the correct coordinates.
                # This way, we test only `initialize!` when `seed == 1`,
                # and `initialize!` plus `update!` else.
                if seed != 1
                    update!(nhs, coords, coords)
                end

                neighbors = [Int[] for _ in axes(coords, 2)]

                for_particle_neighbor(coords, coords, nhs,
                                      parallel = false) do particle, neighbor,
                                                           pos_diff, distance
                    append!(neighbors[particle], neighbor)
                end

                @test sort.(neighbors) == neighbors_expected
            end
        end
    end
end;<|MERGE_RESOLUTION|>--- conflicted
+++ resolved
@@ -45,7 +45,6 @@
                 GridNeighborhoodSearch{NDIMS}(search_radius, n_particles,
                                               periodic_box_min_corner = periodic_boxes[i][1],
                                               periodic_box_max_corner = periodic_boxes[i][2]),
-<<<<<<< HEAD
                 GridNeighborhoodSearch{NDIMS}(search_radius, n_particles,
                                               periodic_box_min_corner = periodic_boxes[i][1],
                                               periodic_box_max_corner = periodic_boxes[i][2],
@@ -53,21 +52,16 @@
                                                                            periodic_boxes[i][2],
                                                                            search_radius,
                                                                            periodicity = true)),
-=======
                 PrecomputedNeighborhoodSearch{NDIMS}(search_radius, n_particles,
                                                      periodic_box_min_corner = periodic_boxes[i][1],
                                                      periodic_box_max_corner = periodic_boxes[i][2]),
->>>>>>> 591827bd
             ]
 
             neighborhood_searches_names = [
                 "`TrivialNeighborhoodSearch`",
                 "`GridNeighborhoodSearch`",
-<<<<<<< HEAD
                 "`GridNeighborhoodSearch` with `FullGridCellList",
-=======
                 "`PrecomputedNeighborhoodSearch`",
->>>>>>> 591827bd
             ]
 
             # Run this for every neighborhood search
@@ -135,7 +129,6 @@
             max_corner = maximum(coords, dims = 2) .+ search_radius
 
             neighborhood_searches = [
-<<<<<<< HEAD
                 GridNeighborhoodSearch{NDIMS}(search_radius, size(coords, 2)),
                 # Expand the domain by `search_radius`, as we need the neighboring cells of
                 # the minimum and maximum coordinates as well.
@@ -143,19 +136,13 @@
                                               cell_list = FullGridCellList(min_corner,
                                                                            max_corner,
                                                                            search_radius)),
-=======
-                GridNeighborhoodSearch{NDIMS}(search_radius, n_particles),
                 PrecomputedNeighborhoodSearch{NDIMS}(search_radius, n_particles),
->>>>>>> 591827bd
             ]
 
             neighborhood_searches_names = [
                 "`GridNeighborhoodSearch`",
-<<<<<<< HEAD
                 "`GridNeighborhoodSearch` with `FullGridCellList`",
-=======
                 "`PrecomputedNeighborhoodSearch`",
->>>>>>> 591827bd
             ]
 
             @testset "$(neighborhood_searches_names[i])" for i in eachindex(neighborhood_searches_names)
