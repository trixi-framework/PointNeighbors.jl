# This file contains tests for the generic functions in `src/neighborhood_search.jl` and
# tests comparing all NHS implementations against the `TrivialNeighborhoodSearch`.
@testset verbose=true "All Neighborhood Searches" begin
    @testset verbose=true "Periodicity" begin
        # These examples are constructed by hand and are therefore a good test for the
        # trivial neighborhood search as well.
        # (As opposed to the tests below that are just comparing against the trivial NHS.)

        # Names, coordinates and corresponding periodic boxes for each test
        names = [
            "Simple Example 2D",
            "Box Not Multiple of Search Radius 2D",
            "Simple Example 3D",
        ]

        coordinates = [
            [-0.08 0.0 0.18 0.1 -0.08
             -0.12 -0.05 -0.09 0.15 0.39],
            [-0.08 0.0 0.18 0.1 -0.08
             -0.12 -0.05 -0.09 0.15 0.42],
            [-0.08 0.0 0.18 0.1 -0.08
             -0.12 -0.05 -0.09 0.15 0.39
             0.14 0.34 0.12 0.06 0.13],
        ]

        periodic_boxes = [
            PeriodicBox(min_corner = [-0.1, -0.2], max_corner = [0.2, 0.4]),
            # The `GridNeighborhoodSearch` is forced to round up the cell sizes in this test
            # to avoid split cells.
            PeriodicBox(min_corner = [-0.1, -0.2], max_corner = [0.205, 0.43]),
            PeriodicBox(min_corner = [-0.1, -0.2, 0.05], max_corner = [0.2, 0.4, 0.35]),
        ]

        @testset verbose=true "$(names[i])" for i in eachindex(names)
            coords = coordinates[i]

            NDIMS = size(coords, 1)
            n_points = size(coords, 2)
            search_radius = 0.1

            neighborhood_searches = [
<<<<<<< HEAD
                TrivialNeighborhoodSearch{NDIMS}(search_radius, 1:n_particles,
                                                 periodic_box = periodic_boxes[i]),
                GridNeighborhoodSearch{NDIMS}(search_radius, n_particles,
                                              periodic_box = periodic_boxes[i]),
                PrecomputedNeighborhoodSearch{NDIMS}(search_radius, n_particles,
                                                     periodic_box = periodic_boxes[i]),
=======
                TrivialNeighborhoodSearch{NDIMS}(search_radius, 1:n_points,
                                                 periodic_box_min_corner = periodic_boxes[i][1],
                                                 periodic_box_max_corner = periodic_boxes[i][2]),
                GridNeighborhoodSearch{NDIMS}(search_radius, n_points,
                                              periodic_box_min_corner = periodic_boxes[i][1],
                                              periodic_box_max_corner = periodic_boxes[i][2]),
                PrecomputedNeighborhoodSearch{NDIMS}(search_radius, n_points,
                                                     periodic_box_min_corner = periodic_boxes[i][1],
                                                     periodic_box_max_corner = periodic_boxes[i][2]),
>>>>>>> a2d9f64a
            ]
            neighborhood_searches_names = [
                "`TrivialNeighborhoodSearch`",
                "`GridNeighborhoodSearch`",
                "`PrecomputedNeighborhoodSearch`",
            ]

            # Run this for every neighborhood search
            @testset "$(neighborhood_searches_names[j])" for j in eachindex(neighborhood_searches_names)
                nhs = neighborhood_searches[j]

                initialize!(nhs, coords, coords)

                neighbors = [Int[] for _ in axes(coords, 2)]

                foreach_point_neighbor(coords, coords, nhs,
                                       points = axes(coords, 2)) do point, neighbor,
                                                                    pos_diff, distance
                    append!(neighbors[point], neighbor)
                end

                # All of these tests are designed to yield the same neighbor lists.
                # Note that we have to sort the neighbor lists because neighborhood searches
                # might produce different orders.
                @test sort(neighbors[1]) == [1, 3, 5]
                @test sort(neighbors[2]) == [2]
                @test sort(neighbors[3]) == [1, 3]
                @test sort(neighbors[4]) == [4]
                @test sort(neighbors[5]) == [1, 5]
            end
        end
    end

    @testset verbose=true "Compare Against `TrivialNeighborhoodSearch`" begin
        cloud_sizes = [
            (10, 11),
            (100, 90),
            (9, 10, 7),
            (39, 40, 41),
        ]

        seeds = [1, 2]
        name(size, seed) = "$(length(size))D with $(prod(size)) Particles " *
                           "($(seed == 1 ? "`initialize!`" : "`update!`"))"
        @testset verbose=true "$(name(cloud_size, seed)))" for cloud_size in cloud_sizes,
                                                               seed in seeds

            coords = point_cloud(cloud_size, seed = seed)
            NDIMS = length(cloud_size)
            n_points = size(coords, 2)
            search_radius = 2.5

            # Use different coordinates for `initialize!` and then `update!` with the
            # correct coordinates to make sure that `update!` is working as well.
            coords_initialize = point_cloud(cloud_size, seed = 1)

            # Compute expected neighbor lists by brute-force looping over all points
            # as potential neighbors (`TrivialNeighborhoodSearch`).
            trivial_nhs = TrivialNeighborhoodSearch{NDIMS}(search_radius, axes(coords, 2))

            neighbors_expected = [Int[] for _ in axes(coords, 2)]

            foreach_point_neighbor(coords, coords, trivial_nhs,
                                   parallel = false) do point, neighbor,
                                                        pos_diff, distance
                append!(neighbors_expected[point], neighbor)
            end

            neighborhood_searches = [
                GridNeighborhoodSearch{NDIMS}(search_radius, n_points),
                PrecomputedNeighborhoodSearch{NDIMS}(search_radius, n_points),
            ]

            neighborhood_searches_names = [
                "`GridNeighborhoodSearch`",
                "`PrecomputedNeighborhoodSearch`",
            ]

            @testset "$(neighborhood_searches_names[i])" for i in eachindex(neighborhood_searches_names)
                nhs = neighborhood_searches[i]

                # Initialize with `seed = 1`
                initialize!(nhs, coords_initialize, coords_initialize)

                # For other seeds, update with the correct coordinates.
                # This way, we test only `initialize!` when `seed == 1`,
                # and `initialize!` plus `update!` else.
                if seed != 1
                    update!(nhs, coords, coords)
                end

                neighbors = [Int[] for _ in axes(coords, 2)]

                foreach_point_neighbor(coords, coords, nhs,
                                       parallel = false) do point, neighbor,
                                                            pos_diff, distance
                    append!(neighbors[point], neighbor)
                end

                @test sort.(neighbors) == neighbors_expected
            end
        end
    end
end;<|MERGE_RESOLUTION|>--- conflicted
+++ resolved
@@ -39,24 +39,12 @@
             search_radius = 0.1
 
             neighborhood_searches = [
-<<<<<<< HEAD
-                TrivialNeighborhoodSearch{NDIMS}(search_radius, 1:n_particles,
+                TrivialNeighborhoodSearch{NDIMS}(search_radius, 1:n_points,
                                                  periodic_box = periodic_boxes[i]),
-                GridNeighborhoodSearch{NDIMS}(search_radius, n_particles,
+                GridNeighborhoodSearch{NDIMS}(search_radius, n_points,
                                               periodic_box = periodic_boxes[i]),
-                PrecomputedNeighborhoodSearch{NDIMS}(search_radius, n_particles,
+                PrecomputedNeighborhoodSearch{NDIMS}(search_radius, n_points,
                                                      periodic_box = periodic_boxes[i]),
-=======
-                TrivialNeighborhoodSearch{NDIMS}(search_radius, 1:n_points,
-                                                 periodic_box_min_corner = periodic_boxes[i][1],
-                                                 periodic_box_max_corner = periodic_boxes[i][2]),
-                GridNeighborhoodSearch{NDIMS}(search_radius, n_points,
-                                              periodic_box_min_corner = periodic_boxes[i][1],
-                                              periodic_box_max_corner = periodic_boxes[i][2]),
-                PrecomputedNeighborhoodSearch{NDIMS}(search_radius, n_points,
-                                                     periodic_box_min_corner = periodic_boxes[i][1],
-                                                     periodic_box_max_corner = periodic_boxes[i][2]),
->>>>>>> a2d9f64a
             ]
             neighborhood_searches_names = [
                 "`TrivialNeighborhoodSearch`",
